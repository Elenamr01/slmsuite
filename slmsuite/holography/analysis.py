"""Helper functions for processing images."""

import cv2
import numpy as np
import matplotlib
import matplotlib.pyplot as plt
from functools import reduce
from scipy.optimize import curve_fit, minimize
import warnings

from slmsuite.holography.toolbox import format_2vectors
from slmsuite.misc.math import REAL_TYPES
from slmsuite.misc.fitfunctions import gaussian2d

<<<<<<< HEAD
# Take and associated functions
=======
def _center(width):
    """
    Center of an index range with length `width`.
    """
    return (width - 1) / 2 if width % 2 else width / 2


def _coordinates(width, centered=False):
    """
    Coordinate indices of length `width`.
    """
    xs = np.arange(width).astype(np.float64)
    if centered:
        center = np.float64(_center(width))
        xs -= center
    return xs


def _generate_grid(w_x, w_y, centered=False):
    """

    """
    xs = np.reshape(np.arange(w_x, dtype=float), (1, 1, w_x))
    ys = np.reshape(np.arange(w_y, dtype=float), (1, w_y, 1))
    if centered:
        xs -= _center(w_x)
        ys -= _center(w_y)
    grid = np.meshgrid(xs, ys)
    return grid

>>>>>>> 0934c9ba

def take(
        images, vectors, size,
        centered=True, integrate=False, clip=False,
        return_mask=False, plot=False, xp=np
    ):
    """
    Crop integration regions around an array of ``vectors``, yielding an array of images.

    Each integration region is a rectangle of the same ``size``. Similar to but more
    general than :meth:`numpy.take`. Useful for gathering data from spots in spot
    arrays. Operates with some speed due to the vectorized nature of implemented slicing.

    Parameters
    ----------
    images : array_like
        2D image or array of 2D images.
    vectors : array_like of floats
        2-vector (or 2-vector array). Location(s) of integration region anchor(s) in pixels,
        see ``centered``.
        See :meth:`~slmsuite.holography.toolbox.format_2vectors`.
    size : int or (int, int)
        Size of the rectangular integration region in ``(w, h)`` format in pixels.
        If a scalar is given, assume square ``(w, w)``.
    centered : bool
        Whether to center the integration region on the ``vectors``.
        If ``False``, ``vectors`` indicates the upper-left corner of the integration region.
        Defaults to ``True``.
    integrate : bool
        If ``True``, the spatial dimension are integrated (summed), yielding a result of the
        same length as the number of vectors. Defaults to ``False``.
    clip : bool
        Whether to allow out-of-range integration regions. ``True`` allows regions outside
        the valid area, setting the invalid region to ``np.nan``
        (or zero if the array datatype does not support ``np.nan``).
        ``False`` throws an error upon out of range. Defaults to ``False``.
    return_mask : bool
        If ``True``, returns a boolean mask corresponding to the regions which are taken
        from. Defaults to ``False``. The average user will ignore this.
    plot : bool
        Calls :meth:`take_plot()` to visualize the images regions.
    xp : module
        If ``images`` are :mod:`cupy` objects, then :mod:`cupy` must be passed as
        ``xp``. Very useful to minimize the cost of moving data between the GPU and CPU.
        Defaults to :mod:`numpy`.
        Indexing variables inside `:meth:`take` still use :mod:`numpy` for speed, no
        matter what module is used.

    Returns
    -------
    numpy.ndarray OR cupy.ndarray
        If ``integrate`` is ``False``, returns an array containing the images cropped
        from the regions of size ``(image_count, h, w)``.
        If ``integrate`` is ``True``, instead returns an array of floats of size ``(image_count,)``
        where each float corresponds to the :meth:`numpy.sum` of a cropped image.
        If ``xp`` is :mod:`cupy`, then a ``cupy.ndarray`` is returned.
    """
    # Clean variables.
    if isinstance(size, REAL_TYPES):
        size = int(size)
        size = (size, size)
    else:
        size = (int(size[0]), int(size[1]))

    vectors = format_2vectors(vectors)

    # Prepare helper variables. Future: consider caching for speed, if not negligible.
    edge_x = _coordinates(size[0], centered)
    edge_y = _coordinates(size[1], centered)

    region_x, region_y = np.meshgrid(edge_x, edge_y)

    # Get the lists for the integration regions.
    integration_x = np.around(np.add(
        region_x.ravel()[:, np.newaxis].T, vectors[:][0][:, np.newaxis]
    )).astype(int)
    integration_y = np.around(np.add(
        region_y.ravel()[:, np.newaxis].T, vectors[:][1][:, np.newaxis]
    )).astype(int)

    images = xp.array(images, copy=False)
    shape = xp.shape(images)

    if clip:  # Prevent out-of-range errors by clipping.
        mask = (
            (integration_x < 0) | (integration_x >= shape[-1]) |
            (integration_y < 0) | (integration_y >= shape[-2])
        )

        if np.any(mask):
            # Clip these indices to prevent errors.
            np.clip(integration_x, 0, shape[-1] - 1, out=integration_x)
            np.clip(integration_y, 0, shape[-2] - 1, out=integration_y)
        else:
            # No clipping needed.
            clip = False
    else:
        pass  # Don't prevent out-of-range errors.

    if return_mask:
        canvas = np.zeros(shape[:2], dtype=bool)
        canvas[integration_y, integration_x] = True

        if plot:
            plt.imshow(canvas)
            plt.show()

        return canvas
    else:
        # Take the data, depending on the shape of the images.
        if len(shape) == 2:
            result = images[np.newaxis, integration_y, integration_x]
        elif len(shape) == 3:
            result = images[:, integration_y, integration_x]
        else:
            raise RuntimeError("Unexpected shape for images: {}".format(shape))

        if clip:  # Set values that were out of range to nan instead of erroring.
            try:  # If the datatype of result is incompatible with nan, set to zero instead.
                result[:, mask] = np.nan
            except:
                result[:, mask] = 0
        else:
            pass

        if integrate:  # Sum over the integration axis.
            return xp.squeeze(xp.sum(result, axis=-1))
        else:  # Reshape the integration axis.
<<<<<<< HEAD
            # print(result.shape)
            # print(result.size)
            # print((vectors.shape[1], size[1], size[0]))
            # print(np.prod((vectors.shape[1], size[1], size[0])))
            return mp.reshape(result, (vectors.shape[1], size[1], size[0]))
=======
            return xp.reshape(result, (vectors.shape[1], size[1], size[0]))
>>>>>>> 0934c9ba


def take_plot(images):
    """
    Plots non-integrated results of :meth:`.take()` in a square array of subplots.

    Parameters
    ----------
    images : numpy.ndarray
        Stack of 2D images, usually a :meth:`take()` output.
    """
    # Gather helper variables and set the min and max of all the subplots.
    (img_count, sy, sx) = np.shape(images)
    M = int(np.ceil(np.sqrt(img_count)))

    sx = sx / 2.0 - 0.5
    sy = sy / 2.0 - 0.5
    extent = (-sx, sx, -sy, sy)

    vmin = np.nanmin(images)
    vmax = np.nanmax(images)

    # Make the figure and subplots.
    plt.figure(figsize=(12, 12))

    for x in range(img_count):
        ax = plt.subplot(M, M, x + 1)

        ax.imshow(
            images[x, :, :],
            vmin=vmin,
            vmax=vmax,
            extent=extent,
            interpolation='none'
        )
        ax.axes.xaxis.set_visible(False)
        ax.axes.yaxis.set_visible(False)

    plt.show()


def image_remove_field(images, deviations=1, out=None):
    r"""
    Zeros the field of a stack of images such that moment calculations will succeed.
    Consider, for example, a small spot on a field with strong background.
    Moment calculations in this situation will dominantly measure the moments
    of the background (i.e. the field). This function zeros the image below some threshold.
    This threshold is set to either the mean plus ``deviations`` standard deviations,
    computed uniquely for each image, or the median of each image if ``deviations``
    is ``None``. This is equivalent to background subtraction.

    Parameters
    ----------
    images : numpy.ndarray
        A matrix in the style of the output of :meth:`take()`, with shape ``(image_count, h, w)``, where
        ``(h, w)`` is the width and height of the 2D images and ``image_count`` is the number of
        images. A single image is interpreted correctly as ``(1, h, w)`` even if
        ``(h, w)`` is passed, though the returned image remains shape ``(h, w)`` in that case.
    deviations : int OR None
        Number of standard deviations above the mean to set the threshold.
        If ``None``, uses the median as the threshold instead.
        Defaults to ``None``.
    out : numpy.ndarray or None
        The array to place the output data into. Should be the same shape as ``images``.
        This function operates in-place if ``out`` equals ``images``.

    Returns
    -------
    out : numpy.ndarray
        ``images`` or a copy of ``images``, with each image background-subtracted.
    """
    # Parse images. Convert to float.
    images = np.array(images, copy=False)
    if not isinstance(images.dtype, np.floating):
        images = np.array(images, copy=False, dtype=float)  # Hack to prevent integer underflow.

    # Parse out.
    if out is None:
        out = np.copy(images)
    elif out is not images:
        out = np.copyto(out, images)

    # Make sure that we're testing 3D images.
    single_image = len(images.shape) == 2
    if single_image:
        images_ = np.reshape(images, (1, images.shape[0], images.shape[1]))
    else:
        images_ = images
    img_count = images_.shape[0]

    # Generate the threshold.
    if deviations is None:  # Median case
        threshold = np.nanmedian(images_, axis=(1, 2))
    else:   # Mean + deviations * std case
        threshold = (
            np.nanmean(images_, axis=(1, 2))
            + deviations*np.nanstd(images_, axis=(1, 2))
        )
    if not single_image:
        threshold = np.reshape(threshold, (img_count, 1, 1))

    # Remove the field. This needs the float from before. Unsigned integer could underflow.
    out -= threshold
    out[out < 0] = 0

    return out


def image_moment(images, moment=(1, 0), centers=(0, 0), normalize=True, nansum=False):
    r"""
    Computes the given `moment <https://en.wikipedia.org/wiki/Moment_(mathematics)>`_
    :math:`M_{m_xm_y}` for a stack of images.
    This involves integrating each image against polynomial trial functions:

    .. math:: M_{m_xm_y} = \frac{   \int_{-w_x/2}^{+w_x/2} dx \, (x-c_x)^{m_x}
                                    \int_{-w_y/2}^{+w_y/2} dy \, (y-c_y)^{m_y}
                                    P(x+x_0, y+y_0)
                                }{  \int_{-w_x/2}^{+w_x/2} dx \,
                                    \int_{-w_y/2}^{+w_y/2} dy \,
                                    P(x, y)},

    where :math:`P(x, y)` is a given 2D image, :math:`(x_0, y_0)` is the center of a
    window of size :math:`w_x \times w_y`, and :math:`(c_x, c_y)` is a shift in the
    center of the trial functions.

    Warning
    ~~~~~~~
    This function does not check for or correct for negative values in ``images``.
    Negative values may produce unusual results.

    Warning
    ~~~~~~~
    Higher order even moments (e.g. 2) will potentially yield unexpected results if
    the images are not background-subtracted. For instance, a calculation on an image
    with large background will yield the moment of the window, rather than say anything
    about the image. Consider using :meth:`image_remove_field()` to background-subtract.

    Parameters
    ----------
    images : numpy.ndarray
        A matrix in the style of the output of :meth:`take()`, with shape ``(image_count, h, w)``, where
        ``(h, w)`` is the width and height of the 2D images and ``image_count`` is the number of
        images. A single image is interpreted correctly as ``(1, h, w)`` even if
        ``(h, w)`` is passed.
    moment : (int, int)
        The moments in the :math:`x` and :math:`y` directions: :math:`(m_x, m_y)`. For instance,

        - :math:`M_{m_xm_y} = M_{10}` corresponds to the :math:`x` moment or
          the position in the :math:`x` dimension.
        - :math:`M_{m_xm_y} = M_{11}` corresponds to :math:`xy` shear.
        - :math:`M_{m_xm_y} = M_{02}` corresponds to the :math:`y^2` moment, or the variance
          (squared width for a Gaussian) in the :math:`y` direction,
          given a zero or zeroed (via ``centers``) :math:`M_{01}` moment.

    centers : tuple or numpy.ndarray
        Perturbations to the center of the trial function, :math:`(c_x, c_y)`.
    normalize : bool
        Whether to normalize ``images``.
        If ``False``, normalization is assumed to have been precomputed.
    nansum : bool
        Whether to use :meth:`numpy.nansum()` in place of :meth:`numpy.sum()`.
        :meth:`numpy.nansum()` treats ``nan`` values as zeros.
        This is useful in the case where ``clip=True`` is passed to :meth:`take()`
        (out of range is set to ``nan``).

    Returns
    -------
    numpy.ndarray
        The moment :math:`M_{m_xm_y}` evaluated for every image. This is of size ``(image_count,)``
        for provided ``images`` data of shape ``(image_count, h, w)``.
    """
    images = np.array(images, copy=False)
    if len(images.shape) == 2:
        images = np.reshape(images, (1, images.shape[0], images.shape[1]))
    (img_count, w_y, w_x) = images.shape

    if nansum:
        np_sum = np.nansum
    else:
        np_sum = np.sum

    if normalize:
        normalization = np_sum(images, axis=(1, 2), keepdims=False)
        reciprical = np.reciprocal(
            normalization, where=normalization != 0, out=np.zeros(img_count,)
        )
    else:
        reciprical = 1

    if moment[0] == 0 and moment[1] == 0:  # 0,0 (norm) case
        if normalize:
            return np.ones((img_count,))
        else:
            return np_sum(images, axis=(1, 2), keepdims=False)
    else:
        if len(np.shape(centers)) == 2:
            c_x = np.reshape(centers[0], (img_count, 1, 1))
            c_y = np.reshape(centers[1], (img_count, 1, 1))
        elif len(np.shape(centers)) == 1:
            c_x = centers[0]
            c_y = centers[1]

        edge_x = np.reshape(np.arange(w_x) - _center(w_x), (1, 1, w_x)) - c_x
        edge_y = np.reshape(np.arange(w_y) - _center(w_y), (1, w_y, 1)) - c_y
        edge_x = np.power(edge_x, moment[0], out=edge_x)
        edge_y = np.power(edge_y, moment[1], out=edge_y)

        if moment[1] == 0:  # only x case
            return np_sum(images * edge_x, axis=(1, 2), keepdims=False) * reciprical
        elif moment[0] == 0:  # only y case
            return np_sum(images * edge_y, axis=(1, 2), keepdims=False) * reciprical
        else:  # shear case
            return np_sum(images * edge_x * edge_y, axis=(1, 2), keepdims=False) * reciprical


def image_normalization(images, nansum=False):
    """
    Computes the zeroth order moments, equivalent to spot mass or normalization,
    for a stack of images.

    Parameters
    ----------
    images : numpy.ndarray
        A matrix in the style of the output of :meth:`take()`, with shape ``(image_count, h, w)``, where
        ``(h, w)`` is the width and height of the 2D images and ``image_count`` is the number of
        images. A single image is interpreted correctly as ``(1, h, w)`` even if
        ``(h, w)`` is passed.
    nansum : bool
        Whether to use :meth:`numpy.nansum()` in place of :meth:`numpy.sum()`.

    Returns
    -------
    numpy.ndarray
        The normalization factor :math:`M_{11}` in an array of shape ``(image_count,)``.
    """
    return image_moment(images, (0, 0), normalize=False, nansum=nansum)


def image_normalize(images, nansum=False, remove_field=False):
    """
    Normalizes of a stack of images via the the zeroth order moments.

    Parameters
    ----------
    images : numpy.ndarray
        A matrix in the style of the output of :meth:`take()`, with shape ``(image_count, h, w)``, where
        ``(h, w)`` is the width and height of the 2D images and ``image_count`` is the number of
        images. A single image is interpreted correctly as ``(1, h, w)`` even if
        ``(h, w)`` is passed, though the returned image remains shape ``(h, w)`` in that case.
    nansum : bool
        Whether to use :meth:`numpy.nansum()` in place of :meth:`numpy.sum()`.
    remove_field : bool
        Whether to apply :meth:`.image_remove_field()` to avoid background-dominated moments.

    Returns
    -------
    images_normalized : numpy.ndarray
        A copy of ``images``, with each image normalized.
    """
    if remove_field:
        images = image_remove_field(images)
    else:
        images = np.array(images, copy=False, dtype=float)

    single_image = len(images.shape) == 2

    normalization = image_normalization(images, nansum=nansum)

    if single_image:
        normalization = np.asscalar(normalization)
        if normalization == 0:
            return np.zeros_like(images)
        else:
            return images / normalization
    else:
        reciprical = np.reciprocal(
            normalization, where=normalization != 0, out=np.zeros(len(normalization))
        )
        return images * np.reshape(reciprical, (len(normalization), 1, 1))


def image_positions(images, normalize=True, nansum=False):
    """
    Computes the two first order moments, equivalent to spot position relative to image center,
    for a stack of images.
    Specifically, returns :math:`M_{10}` and :math:`M_{01}`.

    Parameters
    ----------
    images : numpy.ndarray
        A matrix in the style of the output of :meth:`take()`, with shape ``(image_count, h, w)``, where
        ``(h, w)`` is the width and height of the 2D images and ``image_count`` is the number of
        images. A single image is interpreted correctly as ``(1, h, w)`` even if
        ``(h, w)`` is passed.
    normalize : bool
        Whether to normalize ``images``.
        If ``False``, normalization is assumed to have been precomputed.
    nansum : bool
        Whether to use :meth:`numpy.nansum()` in place of :meth:`numpy.sum()`.

    Returns
    -------
    numpy.ndarray
        Stack of :math:`M_{10}`, :math:`M_{01}`.
    """
    if normalize:
        images = image_normalize(images, nansum=nansum)

    return np.vstack(
        (
            image_moment(images, (1, 0), normalize=False, nansum=nansum),
            image_moment(images, (0, 1), normalize=False, nansum=nansum),
        )
    )


def image_variances(images, centers=None, normalize=True, nansum=False):
    r"""
    Computes the three second order central moments, equivalent to variance, for a stack
    of images.
    Specifically, this function returns a stack of the moments :math:`M_{20}` and
    :math:`M_{02}`, along with :math:`M_{11}`, which are the variance in the :math:`x`
    and :math:`y` directions, along with the so-called shear variance.
    Recall that variance defined as

    .. math:: (\Delta x)^2 = \left<(x - \left<x\right>)^2\right>.

    This equation is made central by subtraction of :math:`\left<x\right>`.
    The user can of course use :meth:`take_moment` directly to access the
    non-central moments; this function is a helper to access useful quantities
    for analysis of spot size and skewness.

    Parameters
    ----------
    images : numpy.ndarray
        A matrix in the style of the output of :meth:`take()`, with shape ``(image_count, h, w)``, where
        ``(h, w)`` is the width and height of the 2D images and ``image_count`` is the number of
        images. A single image is interpreted correctly as ``(1, h, w)`` even if
        ``(h, w)`` is passed.
    centers : numpy.ndarray OR None
        If the user has already computed :math:`\left<x\right>`, for example via
        :meth:`image_positions()`, then this can be passed though ``centers``. The default
        None computes ``centers`` internally.
    normalize : bool
        Whether to normalize ``images``.
        If ``False``, normalization is assumed to have been precomputed.
    nansum : bool
        Whether to use :meth:`numpy.nansum()` in place of :meth:`numpy.sum()`.

    Returns
    -------
    numpy.ndarray
        Stack of :math:`M_{20}`, :math:`M_{02}`, and :math:`M_{11}`. Shape ``(3, image_count)``.
    """
    if normalize:
        images = image_normalize(images, nansum=nansum)

    if centers is None:
        centers = image_positions(images, normalize=False, nansum=nansum)

    m20 = image_moment(images, (2, 0), centers=centers, normalize=False, nansum=nansum)
    m11 = image_moment(images, (1, 1), centers=centers, normalize=False, nansum=nansum)
    m02 = image_moment(images, (0, 2), centers=centers, normalize=False, nansum=nansum)

    return np.vstack((m20, m02, m11))


def image_ellipticity(variances):
    r"""
    Given the output of :meth:`image_variances()`,
    return a measure of spot ellipticity for each moment triplet.
    The output of :meth:`image_variances()` contains the moments :math:`M_{20}`,
    :math:`M_{02}`, and :math:`M_{11}`. These terms make up a :math:`2 \times 2` matrix,
    which is equivalent to a rotated elliptical scaling according to the eigenvalues
    :math:`\lambda_+` and :math:`\lambda_-` and some rotation matrix :math:`R(\phi)`.

    .. math::   \begin{bmatrix}
                    M_{20} & M_{11} \\
                    M_{11} & M_{02} \\
                \end{bmatrix}
                =
                R(-\phi)
                \begin{bmatrix}
                    \lambda_+ & 0 \\
                    0 & \lambda_- \\
                \end{bmatrix}
                R(\phi).

    We use this knowledge, along with tricks for eigenvalue calculations on
    :math:`2 \times 2` matrices, to build up a metric for ellipticity:

    .. math:: \mathcal{E} = 1 - \frac{\lambda_-}{\lambda_+}.

    Notice that

    - when :math:`\lambda_+ = \lambda_-` (isotropic scaling), the metric is zero and
    - when :math:`\lambda_- = 0` (flattened to a line), the metric is unity.

    Parameters
    ----------
    variances : numpy.ndarray
        The output of :meth:`image_variances()`. Shape ``(3, image_count)``.

    Returns
    -------
    numpy.ndarray
        Array of ellipticities for the given moments. Shape ``(image_count,)``.
    """
    m20 = variances[0, :]
    m02 = variances[1, :]
    m11 = variances[2, :]

    # We can use a trick for eigenvalue calculations of 2x2 matrices to avoid
    # more complicated calculations.
    half_trace = (m20 + m02) / 2
    determinant = m20 * m02 - m11 * m11

    eig_half_difference = np.sqrt(np.square(half_trace) - determinant)

    eig_plus = half_trace + eig_half_difference
    eig_minus = half_trace - eig_half_difference

    return 1 - (eig_minus / eig_plus)


def image_ellipticity_angle(variances):
    r"""
    Given the output of :meth:`image_variances()`,
    return the rotation angle of the scaled basis for each moment triplet.
    This is the angle between the :math:`x` axis and the
    major axis (large eigenvalue axis).

    Parameters
    ----------
    moment2 : numpy.ndarray
        The output of :meth:`image_variances()`. Shape ``(3, image_count)``.

    Returns
    -------
    numpy.ndarray
        Array of angles for the given moments.
        For highly circular spots, this angle is not meaningful, and dominated by
        experimental noise.
        For perfectly circular spots, zero is returned.
        Shape ``(image_count,)``.
    """
    m20 = variances[0, :]
    m02 = variances[1, :]
    m11 = variances[2, :]

    # Some quick math (see image_ellipticity).
    half_trace = (m20 + m02) / 2
    determinant = m20 * m02 - m11 * m11

    eig_plus = half_trace + np.sqrt(np.square(half_trace) - determinant)

    # We know that M * v = eig_plus * v. This yields a system of equations:
    #   m20 * x + m11 * y = eig_plus * x
    #   m11 * x + m02 * y = eig_plus * y
    # We're trying to solve for angle, which is just atan(x/y). We can solve for x/y:
    #   m11 * x = (eig_plus - m02) * y        ==>         x/y = (eig_plus - m02) / m11
    return np.arctan2(eig_plus - m02, m11, where=m11 != 0, out=np.zeros_like(m11))


<<<<<<< HEAD
def image_fit(images, grid_ravel=None, function=gaussian2d, guess=None, bounds=None, plot=False):
=======
def image_fit(images, grid_ravel=None, centered=True, function=gaussian2d, guess=None, plot=False):
>>>>>>> 0934c9ba
    """
    Fit each image in a stack of images to a 2D ``function``.

    Parameters
    ----------
    images : numpy.ndarray (``image_count``, ``height``, ``width``)
        An image or array of images to fit. A single image is interpreted correctly as
        ``(1, h, w)`` even if ``(h, w)`` is passed.
    grid_ravel : 2-tuple of array_like of reals (``height`` * ``width``) OR None
        Raveled components of the meshgrid describing coordinates over the images.
<<<<<<< HEAD
        If ``None``, makes a grid with unit pitch centered on the images.
=======
    centered : bool
        If `grid_ravel` is `None`, whether or not to center the grid on the image.
>>>>>>> 0934c9ba
    function : lambda ((float, float), ... ) -> float
        Some fitfunction which accepts ``(x,y)`` coordinates as first argument.
        Defaults to :meth:`~slmsuite.misc.fitfunctions.gaussian2d()`.
    guess : None OR numpy.ndarray (``image_count``, ``parameter_count``)
        - If ``guess`` is ``None``, will construct a guess based on the ``function`` passed.
          Functions for which guesses are implemented include:

          - :meth:`~slmsuite.misc.fitfunctions.gaussian2d()`

        - If ``guess`` is ``None`` and ``function`` does not have a guess
          implemented, no guess will be provided to the optimizer.
        - If ``guess`` is a ``numpy.ndarray``, a column of the array will be provided
          to the optimizer as a guess for the fit parameters for each image.
    bounds : None or (numpy.ndarray, numpy.ndarray)
        TODO
    plot : bool
        Whether to create a plot for each fit.
    show : bool
        Whether or not to call :meth:`matplotlib.pyplot.show` after generating
        the plot.

    Returns
    -------
    numpy.ndarray (``image_count``, ``result_count``)
        A matrix with the fit results. The first row
        contains the rsquared quality of each fit.
        The values in the remaining rows correspond to the parameters
        for the supplied fit function.
        Failed fits have an rsquared of ``numpy.nan`` and parameters
        are set to the provided or constructed guess or ``numpy.nan``
        if no guess was provided or constructed.

    Raises
    ------
    NotImplementedError
        If the provided ``function`` does not have a guess implemented.
    """
    # Setup.
    if images.ndim == 2:
        images = images.reshape((1, *images.shape))
    (image_count, w_y, w_x) = images.shape
    img_shape = (w_y, w_x)

    if grid_ravel is None:
        grid = _generate_grid(w_x, w_y, centered=centered)
        grid_ravel = (grid[0].ravel(), grid[1].ravel())

    # Number of fit parameters the function accepts (minus 1 for xy).
    param_count =  function.__code__.co_argcount - 1

    # Number of parameters to return (plus 1 for rsquared).
    result_count = param_count + 1
    result = np.full((image_count, result_count), np.nan)

    # Construct guesses.
    if guess is None:
        if function is gaussian2d:
            images_normalized = image_normalize(images, remove_field=True)
            centers = image_positions(images_normalized, normalize=False)
            variances = image_variances(images_normalized, centers=centers, normalize=False)
            maxs = np.amax(images, axis=(1, 2))
            mins = np.amin(images, axis=(1, 2))
            if not centered:
                centers[0] += _center(w_x)
                centers[1] += _center(w_y)
            guess = np.vstack((
                centers,
                maxs - mins,
                mins,
                np.sqrt(variances[0:2, :]),
                variances[2, :]
<<<<<<< HEAD
            )).transpose()
        else:
            raise NotImplementedError("Default guess for function not implemented.")
=======
            ))
>>>>>>> 0934c9ba

    # Fit and plot each image.
    for img_idx in range(image_count):
        img = images[img_idx, :, :].ravel()

        # Get guess.
        p0 = None if guess is None else guess[img_idx]

        # Attempt fit.
        fit_succeeded = True
        popt = None

        try:
            popt, _ = curve_fit(function, grid_ravel, img, ftol=1e-5, p0=p0,)
        except RuntimeError:    # The fit failed if scipy says so.
            fit_succeeded = False
        else:                   # The fit failed if any of the parameters aren't finite.
            if np.any(np.logical_not(np.isfinite(popt))):
                fit_succeeded = False

        if fit_succeeded:   # Calculate r2.
            ss_res = np.sum(np.square(img - function(grid_ravel, *popt)))
            ss_tot = np.sum(np.square(img - np.mean(img)))
            r2 = 1 - (ss_res / ss_tot)
        else:               # r2 is nan and the fit parameters are the guess or nan.
            popt = p0 if p0 is not None else np.full(param_count, np.nan)
            r2 = np.nan

        result[img_idx, 0] = r2
        result[img_idx, 1:] = popt

        # Plot.
        if plot:
            # Data.
            data = np.reshape(img, img_shape)
            if p0 is not None:
                guess_ = np.reshape(function(grid_ravel, *p0), img_shape)
            else:
                guess_ = np.zeros(img_shape)
            result_ = np.reshape(function(grid_ravel, *popt), img_shape)
            vmin = np.min((
                np.min(data),
                np.min(guess_) if p0 is not None else np.inf,
                np.min(result_)
            ))
            vmax = np.max((
                np.max(data),
                np.max(guess_) if p0 is not None else -np.inf,
                np.max(result_)
            ))

            # Plot.
            fig, axs = plt.subplots(1, 3, figsize=(3 * 6.4, 4.8))
            fig.suptitle("Image {}".format(img_idx))
            ax0, ax1, ax2 = axs
            ax0.imshow(data, vmin=vmin, vmax=vmax)
            ax0.set_title("Data")
            ax1.imshow(guess_, vmin=vmin, vmax=vmax)
            ax1.set_title("Guess")
            ax2.imshow(result_, vmin=vmin, vmax=vmax)
            ax2.set_title("Result")

            plt.show()

    return result


# Array fitting functions.

def fit_affine(x, y, guess_affine=None, plot=False):
    r"""
    For two sets of points with equal length, find the best-fit affine
    transformation that transforms from the first basis to the second.
    Best fit is defined as minimization on the least squares euclidean norm.

    .. math:: \vec{y} = M \cdot \vec{x} + \vec{b}

    Parameters
    ----------
    x, y : array_like
        Array of vectors of shape ``(2, N)`` in the style of :meth:`format_2vectors()`.
    plot : bool
        Whether to produce a debug plot.

    Returns
    -------
    dict
        A dictionary with fields ``"M"`` and ``"b"``.
    """
    x = format_2vectors(x)
    y = format_2vectors(y)
    assert x.shape == y.shape

    if guess_affine is None:
        # Calculate the centroids and the centered coordinates.
        xc = np.nanmean(x, axis=1)[:, np.newaxis]
        yc = np.nanmean(y, axis=1)[:, np.newaxis]

        if np.all(np.isnan(xc)) or np.all(np.isnan(yc)):
            raise ValueError("analysis.py: vectors cannot contain a row of all-nan values")

        x_ = x - xc
        y_ = y - yc

        # Points very close to the centroid have disproportionate influence on the guess.
        # Ignore the points which are closer than a median-dependent threshold.
        threshold = np.median(np.sqrt(np.sum(np.square(x_), axis=0))) / 2

        # Generate a guess transformation.
        nan_list = np.full_like(y_[0,:], np.nan)

        # This could probably be vectorized more. Also not sure if all corner cases work.
        M_guess = np.array([
            [
                np.nanmean(np.divide(y_[0,:], x_[0,:], where=x_[0,:] > threshold, out=nan_list.copy())),
                np.nanmean(np.divide(y_[0,:], x_[1,:], where=x_[1,:] > threshold, out=nan_list.copy()))
            ],
            [
                np.nanmean(np.divide(y_[1,:], x_[0,:], where=x_[0,:] > threshold, out=nan_list.copy())),
                np.nanmean(np.divide(y_[1,:], x_[1,:], where=x_[1,:] > threshold, out=nan_list.copy()))
            ]
        ])

        # Fix nan instances. This means the matrix is no longer unique, so we choose the
        # case where the nans are mapped to zero.
        M_guess[np.isnan(M_guess)] = 0

        # Back compute the offset.
        b_guess = yc - np.matmul(M_guess, xc)
    else:
        if isinstance(guess_affine, dict) and "M" in guess_affine and "b" in guess_affine:
            M_guess = guess_affine["M"]
            b_guess = guess_affine["b"]
        else:
            raise ValueError("analysis.py: guess_affine must be a dictionary with 'M' and 'b' fields.")

    # Least squares fit.
    def err(p):
        M = np.array([[p[0], p[1]], [p[2], p[3]]])
        b = format_2vectors([p[4], p[5]])

        y_ = np.matmul(M, x) + b

        return np.nansum(np.square(y_ - y))

    guess = (M_guess[0,0], M_guess[0,1], M_guess[1,0], M_guess[1,1], b_guess[0,0], b_guess[1,0])

    try:        # Try with default scipy minimization. (Future: better opt than minimize?).
        m = minimize(err, x0=guess)
        p = [float(pp) for pp in m.x]

        M = np.array([[p[0], p[1]], [p[2], p[3]]])
        b = format_2vectors([p[4], p[5]])
    except:     # Fail elegantly (warn the user?).
        M = M_guess
        b = b_guess

    # Debug plot if desired.
    if plot and x.shape[0] == 2:
        plt.scatter(y[0,:], y[1,:], s=20, fc="b", ec="b")

        result_guess = np.matmul(M_guess, x) + b_guess
        plt.scatter(result_guess[0,:], result_guess[1,:], s=40, fc="none", ec="r")

        result = np.matmul(M, x) + b
        plt.scatter(result[0,:], result[1,:], s=60, fc="none", ec="g")

        plt.gca().set_aspect("equal")
        plt.show()

    # Return as a dictionary
    return {"M":M, "b":b}


def blob_detect(
    img,
    filter=None,
    plot=False,
    title="",
    fig=None,
    axs=None,
    zoom=False,
    show=False,
    **kwargs
):
    """
    Detect blobs in an image.

    Wraps :class:`cv2.SimpleBlobDetector` (see
    `these <https://docs.opencv.org/3.4/d8/da7/structcv_1_1SimpleBlobDetector_1_1Params.html>`_
    `links <https://learnopencv.com/blob-detection-using-opencv-python-c/>`_)
    Default parameters are optimized for bright spot detection on dark background,
    but can be changed with ``**kwargs``.

    Parameters
    ----------
    img : numpy.ndarray
        The image to perform blob detection on.
    filter : {"dist_to_center", "max_amp"} OR None
        One of ``dist_to_center`` or ``max_amp``.
    plot : bool
        Whether to show a debug plot.
    title : str
        Plot title.
    fig : matplotlib.figure.Figure
        Figure for plotting.
    axs : list of matplotlib.axes.Axis or matplotlib.axes.Axis
        Axes for plotting.
    show : bool
        Whether or not to show the plot.
    **kwargs
       Extra arguments for :class:`cv2.SimpleBlobDetector`.

    Returns
    -------
    blobs : ndarray
        List of blobs found by  ``detector``.
    detector : :class:`cv2.SimpleBlobDetector`
        A blob detector with customized parameters.
    """
    img_8bit = _make_8bit(np.copy(img))
    params = cv2.SimpleBlobDetector_Params()

    # Configure default parameters
    params.blobColor = 255
    params.minThreshold = 10
    params.maxThreshold = 255
    params.thresholdStep = 10
    # params.minArea = 0
    params.filterByArea = False  # Can be changed to compute rel to diffraction limit
    params.filterByCircularity = False
    params.filterByConvexity = False
    params.filterByInertia = False

    # Load in custom configuration
    for key, val in kwargs.items():
        setattr(params, key, val)

    # Create the detector and detect blobs
    detector = cv2.SimpleBlobDetector_create(params)
    blobs = detector.detect(img_8bit)

    if len(blobs) == 0:
        raise Exception("No blobs found! Try blurring image.")

    # Sort blobs according to `filter`.
    if filter == "dist_to_center":
        dist_to_center = [
            np.linalg.norm(np.array(blob.pt) - np.array(img.shape[::-1]) / 2)
            for blob in blobs
        ]
        blobs = [blobs[np.argmin(dist_to_center)]]
    elif filter == "max_amp":
        bin_size = int(np.mean([blob.size for blob in blobs]))
        for i, blob in enumerate(blobs):
            # Try fails when blob is on edge of camera.
            try:
                blobs[i].response = float(
                    img_8bit[
                        np.ix_(
                            int(blob.pt[1]) + np.arange(-bin_size, bin_size),
                            int(blob.pt[0]) + np.arange(-bin_size, bin_size),
                        )
                    ].sum()
                )
            except Exception:
                blobs[i].response = float(0)
        blobs = [blobs[np.argmax([blob.response for blob in blobs])]]

    if plot:
        # Get blob statistics.
        blob_count = len(blobs)
        blob_centers = np.zeros((2, blob_count))
        blob_diameters = np.zeros(blob_count)
        for (blob_idx, blob) in enumerate(blobs):
            blob_centers[:, blob_idx] = blob.pt
            blob_diameters[blob_idx] = blob.size
        blob_xs = blob_centers[0, :]
        blob_ys = blob_centers[1, :]
        blob_xmin = np.min(blob_xs)
        blob_xmax = np.max(blob_xs)
        blob_ymin = np.min(blob_ys)
        blob_ymax = np.max(blob_ys)
        zoom_padx = 2 * (blob_xmax - blob_xmin) / blob_count
        zoom_pady = 2 * (blob_ymax - blob_ymin) / blob_count

        # Plot setup.
        if fig is None and axs is None:
            if zoom:
                fig, axs = plt.subplots(1, 2)
            else:
                fig, axs = plt.subplots(1, 1)
                axs = (axs,)
        if zoom:
            ax0, ax1 = axs
        else:
            ax0, = axs
        fig.suptitle(title)

        # Full image.
        vmin = np.min(img_8bit)
        vmax = np.max(img_8bit)
        im = ax0.imshow(img_8bit, vmin=vmin, vmax=vmax)

        # Zoomed Image.
        if zoom:
            ax1.imshow(img_8bit, vmin=vmin, vmax=vmax)
            xmax = img.shape[1] + 0.5
            xmin = 0.5
            xlims = (
                np.clip((blob_xmin - zoom_padx), xmin, xmax),
                np.clip((blob_xmax + zoom_padx), xmin, xmax)
            )
            ymax = img.shape[0] + 0.5
            ymin = 0.5
            ylims = (
                np.clip((blob_ymin - zoom_pady), ymin, ymax),
                np.clip((blob_ymax + zoom_pady), ymin, ymax)
            )
            ax1.set_xlim(xlims)
            ax1.set_ylim(np.flip(ylims))
            ax1.set_title("Zoom")
            fig.colorbar(im, ax=ax1)
            ax0.set_title("Full")
        else:
            fig.colorbar(im, ax=ax0)

        # Blob patches
        for blob_idx in range(blob_count):
                patch = matplotlib.patches.Circle(
                    (float(blob_centers[0, blob_idx]), float(blob_centers[1, blob_idx])),
                    radius=float(blob_diameters[blob_idx] / 2),
                    color="red",
                    linewidth=1,
                    fill=None
                )
                ax0.add_patch(patch)
                if zoom:
                    ax1.add_patch(patch)
        if show:
            plt.show()

    return blobs, detector


def blob_array_detect(
    img,
    size,
    orientation=None,
    orientation_check=True,
    dft_threshold=50,
    dft_padding=0,
    k=4,
    tol=0.05,
    plot=False,
):
    r"""
    Detect an array of spots and return the orientation as an affine transformation.
    Primarily used for calibration.

    For a rectangular array of spots imaged in ``img``,
    find the variables :math:`\vec{M}` and :math:`\vec{b}` for the  affine transformation

    .. math:: \vec{y} = M \cdot \vec{x} + \vec{b}

    which converts spot indices :math:`\vec{x}` into camera pixel indices :math:`\vec{y}`.

    Parameters
    ----------
    img : numpy.ndarray
        The image in question.
    size : (int, int) OR int
        The size of the rectangular array in number of spots ``(Nx, Ny)``.
        If a single ``int`` size is given, then assume ``(N, N)``.
    orientation : dict or None
        Guess array orientation (same format as the returned) from previous known results.
        If None (the default), orientation is estimated from looking for peaks in the
        Fourier transform of the image.
    orientation_check : bool
        If enabled, looks for two missing spots at one corner as a parity check on rotation.
        Used by :meth:`~slmsuite.hardware.cameraslms.FourierSLM.fourier_calibrate()`.
        See :meth:`~slmsuite.hardware.cameraslms.FourierSLM.make_rectangular_array()`.
    dft_threshold : float in [0, 255]
        Minimum value of peak in blob detect of the DFT of `img` when `orientation` is `None`.
        Passed as kwarg to :meth:`blob_detect` with name `minThreshold`.
    dft_padding : int
        Increases the dimensions of the padded `img` before the DFT is taken when `orientation`
        is `None`. Dimensions are increased by a factor of `2 ** dft_padding`.
        Increasing this value increases the k-space resolution of the DFT,
        and can improve orientation detection.
    k : int
        Number of nearest neighbors to use for each point when lattice matching. Default (2)
        uses closest neighbors only.
    tol : float
        Difference in normalized displacement between reciprocal lattice points to
        be considered members of the same group when lattice fitting. Defaults to 5%.
    plot : bool
        Whether or not to plot debug plots. Default is ``False``.

    Returns
    --------
    dict
        Orientation dictionary with the following keys, corresponding to
        the affine transformation:

         - ``"M"`` : ``numpy.ndarray`` (2, 2).
         - ``"b"`` : ``numpy.ndarray`` (2, 1).
    """
    
    img_8bit = _make_8bit(img)

    # If an orientation was provided, use this as a guess.
    if orientation is not None:
        M = orientation["M"]

    # Otherwise, find a guess orientation.
    else:                           
        # 1) FFT to find array pitch and orientation.
        # Take the largest dimension rounded up to nearest power of 2.
        # FUTURE: clean this up to behave like other parts of the package.
        fftsize = int(2 ** np.ceil(np.log2(np.max(np.shape(img))))) * 2 ** dft_padding
        dft = np.fft.fftshift(np.fft.fft2(img_8bit, s=[fftsize, fftsize]))
        fft_blur_size = (
            int(2 * np.ceil(fftsize / 1000)) + 1
        )

        dft_amp = cv2.GaussianBlur(np.abs(dft), (fft_blur_size, fft_blur_size), 0)

        # Filter 0 order (dominates in the presence of a slowly varying background)
        x,y = np.meshgrid(np.linspace(-fftsize/2,fftsize/2,fftsize), 
                          np.linspace(-fftsize/2,fftsize/2,fftsize))
        filter = gaussian2d([x,y], 0, 0, -1, 1, 2*fft_blur_size, 2*fft_blur_size)
        dft_amp = dft_amp * filter

        # 2) Detect and plot FFT peaks
        # Need copy for some reason:
        # https://github.com/opencv/opencv/issues/18120
        thresholdStep = 10
        blobs, _ = blob_detect(
            dft_amp.copy(),
            plot=False,
            minThreshold=dft_threshold,
            thresholdStep=thresholdStep,
        )
        blobs = np.array(blobs)
        dft_fit_failed = len(blobs) < 5

        if dft_fit_failed:
            blobs, _ = blob_detect(
                dft_amp.copy(),
                plot=True,
                minThreshold=dft_threshold,
                thresholdStep=thresholdStep,
            )

            raise RuntimeError(
                "Not enough spots found in DFT, expected 5. Try:\n"
                "- increasing exposure time\n"
                "- increasing `dft_padding`\n"
                "- decreasing `dft_threshold`"
            )

        # 3) Fit the primitive lattice vectors
        # 3.1) Make a list of displacements to each peak's k nearest neighbors
        def get_kNN(x, k):
            "Return list of k closest points for each x"
            points = np.array([np.array(blob.pt) for blob in blobs])
            dx = points[:,0][:,np.newaxis] - points[:,0][:,np.newaxis].T
            dy = points[:,1][:,np.newaxis] - points[:,1][:,np.newaxis].T
            d = np.sqrt(dx**2+dy**2)
            inds = np.argsort(d,axis=0)
            kNN = points[inds[1:k+1,:]]-points
            kNN = kNN.reshape((points.shape[0]*k, 2))
            kNN[kNN[:,0]<0] = -kNN[kNN[:,0]<0] #* np.array([-1,1])
            return kNN
        
        points = [blob.pt for blob in blobs]
        kNN = get_kNN(points,k)
        
        # 3.2) Cluster into lattice vectors.
        def cluster(points, k, tol=tol):
            "Cluster points from k nearest neighbors into groups and return the centers"

            # Find matrix of normalized displacements between points
            dx = points[:,0][:,np.newaxis] - points[:,0][:,np.newaxis].T
            dy = points[:,1][:,np.newaxis] - points[:,1][:,np.newaxis].T
            d = np.sqrt(dx**2+dy**2)
            l = np.linalg.norm(points,axis=1)
            dnorm = d/l

            # Find groups of points separated by dnorm less than tol
            group = 1
            tags = np.zeros(points.shape[0])
            for i in np.arange(points.shape[0]):
                new = (dnorm[i,:] < tol) & np.array(tags==0)
                tags[new] = group
                if np.any(new):
                    group = group+1

            # Calc centers of k most populated clusters
            tag,count = np.unique(tags,return_counts=True)
            best_groups = np.argsort(-count)[:k]
            centers = np.array([np.mean(points[tags == tag[group]],axis=0)
                                for group in best_groups])
                        
            return centers
        
        centers = cluster(kNN,k).T
    
        # 3.3) Primitive lattice vectors are the shortest orthogonal two
        centers_norm = centers / np.linalg.norm(centers, axis=0)
        dot = np.sum(centers_norm * np.roll(centers_norm,-1,axis=1), axis=0)
        lv = np.array([centers[:,0], centers[:,np.where(dot<1e-2)[0][0]+1]]).T
        # lv = centers[np.argsort(np.linalg.norm(centers, axis=1))[:2]].T

        if plot:
            # Plot the points, kNN, and the chosen lattice vecs
            fig, ax = plt.subplots(constrained_layout=True)
            kNN_plt = ax.scatter(kNN[:,0],kNN[:,1],fc='none',ec='k')
            
            for center in centers.T:
                cir = matplotlib.patches.Circle((center[0],center[1]),
                                                np.linalg.norm(center)*tol,
                                                fill=False,ec='g')
                circ = ax.add_patch(cir)
            lv_plt = ax.scatter(lv[0,:],lv[1,:],marker='x',c='r') 
            ax.set_aspect('equal')
            ax.set_title('Reciprocal Lattice Vector Fitting')
            ax.legend([kNN_plt, circ, lv_plt], ['Peak Spacing', '$k$ Clusters', 'Lattice Vecs'])
            ax.grid()
            plt.show()

        # 3.4) Convert to image space (dx = 1/dk)
        M = fftsize*lv/(np.linalg.norm(lv, axis=0)**2)

        # Plot which diffraction orders we used
        if plot:
            fig, axs = plt.subplots(1, 2, figsize=(12, 6), facecolor='white')

            plt_img = _make_8bit(dft_amp.copy())

            # Determine the bounds of the zoom region, padded by zoom_pad
            zoom_pad = 50

            x = np.array([blob.pt[0] for blob in blobs])
            xl = [
                np.clip(np.amin(x) - zoom_pad, 0, dft_amp.shape[1]),
                np.clip(np.amax(x) + zoom_pad, 0, dft_amp.shape[1]),
            ]

            y = np.array([blob.pt[1] for blob in blobs])
            yl = [
                np.clip(np.amin(y) - zoom_pad, 0, dft_amp.shape[0]),
                np.clip(np.amax(y) + zoom_pad, 0, dft_amp.shape[0]),
            ]

            # Plot the unzoomed figure
            axs[0].imshow(plt_img)

            # Plot a red rectangle to show the extents of the zoom region
            rect = plt.Rectangle(
                (float(xl[0]), float(yl[0])),
                float(np.diff(xl)), float(np.diff(yl)),
                ec="r", fc="none"
            )
            axs[0].add_patch(rect)
            axs[0].set_title("DFT Result - Full")
            axs[0].set_xticks([])
            axs[0].set_yticks([])

            # Plot the zoomed figure
            axs[1].imshow(plt_img)
            axs[1].scatter(
                x,
                y,
                facecolors="none",
                edgecolors="r",
                marker="o",
                s=100,
                linewidths=0.5
            )
            for spine in ["top", "bottom", "right", "left"]:
                axs[1].spines[spine].set_color("r")
                axs[1].spines[spine].set_linewidth(1.5)
            axs[1].set_title("DFT Result - Zoom")
            axs[1].set_xticks([])
            axs[1].set_yticks([])
            axs[1].set_xlim(xl)
            axs[1].set_ylim(np.flip(yl))

            for ax in axs:
                ax.set_xlabel("Image Reciprocal $x$ [1/pix]")
                ax.set_ylabel("Image Reciprocal $y$ [1/pix]")
            fig.tight_layout(pad=4.0)

            plt.show()

    # 4) Make the array kernel for convolutional detection of the array center.
    # Make lists that we will use to make the kernel: the array...
    x_list = np.arange(-(size[0] - 1) / 2.0, (size[0] + 1) / 2.0)
    y_list = np.arange(-(size[1] - 1) / 2.0, (size[1] + 1) / 2.0)

    x_centergrid, y_centergrid = np.meshgrid(x_list, y_list)
    centers = np.vstack((x_centergrid.ravel(), y_centergrid.ravel()))

    # ...and the array padded by one (penalize the border to avoid off-by-one errors).
    pad = 1
    p = int(pad * 2)

    x_list_larger = np.arange(-(size[0] + p - 1) / 2.0, (size[0] + p + 1) / 2.0)
    y_list_larger = np.arange(-(size[1] + p - 1) / 2.0, (size[1] + p + 1) / 2.0)

    x_centergrid_larger, y_centergrid_larger = np.meshgrid(x_list_larger, y_list_larger)
    centers_larger = np.vstack(
        (x_centergrid_larger.ravel(), y_centergrid_larger.ravel())
    )

    # If we're not sure about how things are flipped, consider alternatives...
    if size[0] != size[1] and orientation is None:
        M_alternative = np.array([[M[0, 1], M[0, 0]], [M[1, 1], M[1, 0]]])
        M_options = [M, M_alternative]
    else:
        M_options = [M]
    results = []
    # Iterate through these alternatives.
    for M_trial in M_options:
        # Find the position of the centers for this trial matrix.
        rotated_centers = np.matmul(M_trial, centers)
        rotated_centers_larger = np.matmul(M_trial, centers_larger)

        # Make the kernel
        max_pitch = int(
            np.amax([np.linalg.norm(M_trial[:, 0]), np.linalg.norm(M_trial[:, 1])])
        )
        mask = np.zeros(
            (
                int(
                    np.amax(rotated_centers_larger[1, :])
                    - np.amin(rotated_centers_larger[1, :])
                    + max_pitch
                ),
                int(
                    np.amax(rotated_centers_larger[0, :])
                    - np.amin(rotated_centers_larger[0, :])
                    + max_pitch
                ),
            )
        )

        rotated_centers += np.flip(mask.shape)[:, np.newaxis] / 2
        rotated_centers_larger += np.flip(mask.shape)[:, np.newaxis] / 2

        # Pixels to use for the kernel.
        x_array = np.around(rotated_centers[0, :]).astype(int)
        y_array = np.around(rotated_centers[1, :]).astype(int)

        x_larger = np.around(rotated_centers_larger[0, :]).astype(int)
        y_larger = np.around(rotated_centers_larger[1, :]).astype(int)

        # Make a mask with negative power at the border, positive
        # at the array, with integrated intensity of 0.
        area = size[0] * size[1]
        perimeter = 2 * (size[0] + size[1]) + 4

        mask[y_larger, x_larger] = -area
        mask[y_array, x_array] = perimeter
        
        mask = _make_8bit(mask)

        # 5) Do the autocorrelation
        try:
            res = cv2.matchTemplate(img_8bit, mask, cv2.TM_CCOEFF)
            _, max_val, _, max_loc = cv2.minMaxLoc(res)
        except:
            max_val = 0
            max_loc = [0, 0]

        b_fixed = (
            np.array(max_loc)[:, np.newaxis] + np.flip(mask.shape)[:, np.newaxis] / 2
        )

        # Parity check
        if orientation is None and orientation_check:
            try:
                cam_array_ind = np.ix_(
                    max_loc[1] + np.arange(mask.shape[0]),
                    max_loc[0] + np.arange(mask.shape[1]),
                )
                match = img_8bit[cam_array_ind]

                wmask = 0.1
                w = np.max([1, int(wmask * max_pitch)])
                edge = np.arange(-w, w + 1)

                integration_x, integration_y = np.meshgrid(edge, edge)

                rotated_integration_x = np.around(np.add(
                    integration_x.ravel()[:, np.newaxis].T,
                    rotated_centers[:][0][:, np.newaxis],
                )).astype(int)
                rotated_integration_y = np.around(np.add(
                    integration_y.ravel()[:, np.newaxis].T,
                    rotated_centers[:][1][:, np.newaxis],
                )).astype(int)

                spotpowers = np.reshape(
                    np.sum(match[rotated_integration_y, rotated_integration_x], 1),
                    np.flip(size),
                )

                # Find the two dimmest pixels.
                spotbooleans = spotpowers <= np.sort(spotpowers.ravel())[1]

                assert np.sum(spotbooleans) == 2

                # Find whether the corners are dimmest.
                corners = spotbooleans[[-1, -1, 0, 0], [-1, 0, 0, -1]]

                assert np.sum(corners) == 1

                # We want a dim corner at -1, -1.
                rotation_parity = np.where(corners)[0][0]
                spotbooleans_rotated = np.rot90(spotbooleans, rotation_parity)

                theta = rotation_parity * np.pi / 2
                c = np.cos(theta)
                s = np.sin(theta)
                rotation = np.array([[c, -s], [s, c]])

                # Look for the second missing spot.
                flip_parity = int(spotbooleans_rotated[-1, -2]) - int(
                    spotbooleans_rotated[-2, -1]
                )

                assert abs(flip_parity) == 1

                if flip_parity == 1:
                    flip = np.array([[1, 0], [0, 1]])
                else:
                    flip = np.array([[0, 1], [1, 0]])

                M_fixed = np.matmul(M_trial, np.matmul(rotation, flip))
                parity_success = True
            except Exception as e:
                M_fixed = M_trial
                parity_success = False
        else:
            M_fixed = M_trial
            parity_success = True

        results.append((max_val, b_fixed, M_fixed, parity_success))

    if len(results) == 1:
        index = 0
    else:
        # Default to max_val if the parity check results in the same thing.
        if results[0][3] == results[1][3]:
            index = int(results[1][0] > results[0][0])
        else:
            # Index is the one that satisfied the parity check
            index = int(results[1][3])

    orientation = {"M": results[index][2], "b": results[index][1]}

    # Hone the center of our fit by averaging the positional deviations of spots.
    # We do this multiple times to allow outliers (1 std error above) to stabilize.
    # FUTURE: Use a more physics-based psf, optimize for speed, maybe remove_field.
    hone_count = 3
    for _ in range(hone_count):
        guess_positions = np.matmul(orientation["M"], centers) + orientation["b"]

        # Calculate a point spread function (psf) integration window size.
        psf = 2 * int(np.floor(np.amin(np.amax(np.abs(orientation["M"]), axis=0))) / 2) + 1
        psf = np.max([3, psf])

        # Grab windows (sized by psf) about the guess_positions.
        regions = take(
            img, guess_positions, psf, centered=True, integrate=False, clip=True
        )

        # Get the first order moment around each of the guess windows.
        shift = image_positions(regions) - (guess_positions - np.around(guess_positions))

        # Remove outliers.
        shift_error = np.sqrt(np.square(shift[0, :]) + np.square(shift[1, :]))
        thresh = np.mean(shift_error) + np.std(shift_error)
        shift[:, shift_error > thresh] = np.nan

        # Locally fit an affine based on the measured positions.
        true_positions = guess_positions + shift
        orientation = fit_affine(centers, true_positions, orientation)

    # Warn the user if the mask was >= (or close to) camera size
    if np.any(mask.shape > 0.95 * np.array(img_8bit.shape)):
        warnings.warn(
            "The computed Fourier grid size exceeds or approaches the camera size; "
            "calibration results may be improperly centered as a result."
        )
    # Also warn if computed postions approach camera FOV boundary
    elif np.any(np.nanmax(true_positions,axis=1) > 0.95 * np.array(img_8bit.shape)) or \
         np.any(np.nanmin(true_positions,axis=1) < 0.05 * np.array(img_8bit.shape)):
        warnings.warn(
            "The fitted spot array approaches or exceeds the camera FOV; "
            "calibration results may be improperly centered as a result."
        )

    if plot:
        array_center = orientation["b"]
        true_centers = np.matmul(orientation["M"], centers) + orientation["b"]

        showmatch = False

        fig, axs = plt.subplots(
            1, 2 + showmatch, figsize=(12, 12)
        )

        # Determine the bounds of the zoom region, padded by 50
        x = true_centers[0, :]
        xl = [
            np.clip(np.amin(x) - max_pitch, 0, img.shape[1]),
            np.clip(np.amax(x) + max_pitch, 0, img.shape[1]),
        ]
        y = true_centers[1, :]
        yl = [
            np.clip(np.amin(y) - max_pitch, 0, img.shape[0]),
            np.clip(np.amax(y) + max_pitch, 0, img.shape[0]),
        ]

        # Plot the zoom window, with red axes.
        axs[1].imshow(img)
        axs[1].scatter(
            x, y, facecolors="none", edgecolors="r", marker="o", s=80, linewidths=0.5
        )

        for i, ctr in enumerate(true_centers.T):
            if i < 2 or i > len(true_centers.T) - 3:
                axs[1].annotate(i, (ctr[0] + 4, ctr[1] - 4), c="r", size="x-small")

        axs[1].scatter(array_center[0], array_center[1], c="r", marker="x", s=10)
        axs[1].set_title("Result - Zoom")
        axs[1].set_xlim(xl)
        axs[1].set_ylim(np.flip(yl))

        for spine in ["top", "bottom", "right", "left"]:
            axs[1].spines[spine].set_color("r")
            axs[1].spines[spine].set_linewidth(1.5)

        # Plot the non-zoom axes.
        axs[0].imshow(img_8bit)
        axs[0].scatter(array_center[0], array_center[1], c="r", marker="x", s=10)

        # Plot a red rectangle to show the extents of the zoom region
        rect = plt.Rectangle(
            (float(xl[0]), float(yl[0])),
            float(np.diff(xl)), float(np.diff(yl)),
            ec="r", fc="none"
        )
        axs[0].add_patch(rect)
        axs[0].set_title("Result - Full")

        if showmatch:
            axs[2].imshow(match)
            axs[2].set_title("Result - Match")

        # Handle xy labels.
        for ax in axs[:2]:
            ax.set_xlabel("Image $x$ [pix]")
            ax.set_ylabel("Image $y$ [pix]")
        fig.tight_layout(pad=4.0)

        plt.show()

    return orientation


# Other image helper functions.

def _make_8bit(img):
    """
    Convert an image to ``numpy.uint8``, scaling to the limits.

    This function is useful to convert float or larger bitdepth images to
    8-bit, which :mod:`cv2` accepts and can speedily process.

    Parameters
    ----------
    img : numpy.ndarray
        The image in question.

    Returns
    -------
    ndarray
        img as an 8-bit image.
    """
    img = img.astype(float)

    img -= np.amin(img)
    img = img / np.amax(img) * (2 ** 8 - 1)

    return img.astype(np.uint8)


def get_orientation_transformation(rot="0", fliplr=False, flipud=False):
    """
    Compile a transformation lambda from simple rotates and flips.

    Useful to turn an image to an orientation which is user-friendly.
    Used by :class:`~slmsuite.hardware.cameras.camera.Camera` and subclasses.

    Parameters
    ----------
    rot : str OR int
        Rotates returned image by the corresponding degrees in ``["90", "180", "270"]``
        or :meth:`numpy.rot90` code in ``[1, 2, 3]``. Defaults to no rotation otherwise.
    fliplr : bool
        Flips returned image left right.
    flipud : bool
        Flips returned image up down.

    Returns
    -------
    function (array_like) -> numpy.ndarray
        Compiled image transformation.
    """
    transforms = list()

    if fliplr == True:
        transforms.append(np.fliplr)
    if flipud == True:
        transforms.append(np.flipud)

    if rot == "90" or rot == 1:
        transforms.append(lambda img: np.rot90(img, 1))
    elif rot == "180" or rot == 2:
        transforms.append(lambda img: np.rot90(img, 2))
    elif rot == "270" or rot == 3:
        transforms.append(lambda img: np.rot90(img, 3))

    return reduce(lambda f, g: lambda x: f(g(x)), transforms, lambda x: x)<|MERGE_RESOLUTION|>--- conflicted
+++ resolved
@@ -12,9 +12,8 @@
 from slmsuite.misc.math import REAL_TYPES
 from slmsuite.misc.fitfunctions import gaussian2d
 
-<<<<<<< HEAD
-# Take and associated functions
-=======
+# Take and associated functions.
+
 def _center(width):
     """
     Center of an index range with length `width`.
@@ -45,7 +44,6 @@
     grid = np.meshgrid(xs, ys)
     return grid
 
->>>>>>> 0934c9ba
 
 def take(
         images, vectors, size,
@@ -174,15 +172,7 @@
         if integrate:  # Sum over the integration axis.
             return xp.squeeze(xp.sum(result, axis=-1))
         else:  # Reshape the integration axis.
-<<<<<<< HEAD
-            # print(result.shape)
-            # print(result.size)
-            # print((vectors.shape[1], size[1], size[0]))
-            # print(np.prod((vectors.shape[1], size[1], size[0])))
-            return mp.reshape(result, (vectors.shape[1], size[1], size[0]))
-=======
             return xp.reshape(result, (vectors.shape[1], size[1], size[0]))
->>>>>>> 0934c9ba
 
 
 def take_plot(images):
@@ -647,11 +637,7 @@
     return np.arctan2(eig_plus - m02, m11, where=m11 != 0, out=np.zeros_like(m11))
 
 
-<<<<<<< HEAD
 def image_fit(images, grid_ravel=None, function=gaussian2d, guess=None, bounds=None, plot=False):
-=======
-def image_fit(images, grid_ravel=None, centered=True, function=gaussian2d, guess=None, plot=False):
->>>>>>> 0934c9ba
     """
     Fit each image in a stack of images to a 2D ``function``.
 
@@ -662,12 +648,7 @@
         ``(1, h, w)`` even if ``(h, w)`` is passed.
     grid_ravel : 2-tuple of array_like of reals (``height`` * ``width``) OR None
         Raveled components of the meshgrid describing coordinates over the images.
-<<<<<<< HEAD
         If ``None``, makes a grid with unit pitch centered on the images.
-=======
-    centered : bool
-        If `grid_ravel` is `None`, whether or not to center the grid on the image.
->>>>>>> 0934c9ba
     function : lambda ((float, float), ... ) -> float
         Some fitfunction which accepts ``(x,y)`` coordinates as first argument.
         Defaults to :meth:`~slmsuite.misc.fitfunctions.gaussian2d()`.
@@ -712,7 +693,7 @@
     img_shape = (w_y, w_x)
 
     if grid_ravel is None:
-        grid = _generate_grid(w_x, w_y, centered=centered)
+        grid = _generate_grid(w_x, w_y)
         grid_ravel = (grid[0].ravel(), grid[1].ravel())
 
     # Number of fit parameters the function accepts (minus 1 for xy).
@@ -730,22 +711,15 @@
             variances = image_variances(images_normalized, centers=centers, normalize=False)
             maxs = np.amax(images, axis=(1, 2))
             mins = np.amin(images, axis=(1, 2))
-            if not centered:
-                centers[0] += _center(w_x)
-                centers[1] += _center(w_y)
             guess = np.vstack((
                 centers,
                 maxs - mins,
                 mins,
                 np.sqrt(variances[0:2, :]),
                 variances[2, :]
-<<<<<<< HEAD
             )).transpose()
         else:
             raise NotImplementedError("Default guess for function not implemented.")
-=======
-            ))
->>>>>>> 0934c9ba
 
     # Fit and plot each image.
     for img_idx in range(image_count):
@@ -1154,7 +1128,7 @@
          - ``"M"`` : ``numpy.ndarray`` (2, 2).
          - ``"b"`` : ``numpy.ndarray`` (2, 1).
     """
-    
+
     img_8bit = _make_8bit(img)
 
     # If an orientation was provided, use this as a guess.
@@ -1162,7 +1136,7 @@
         M = orientation["M"]
 
     # Otherwise, find a guess orientation.
-    else:                           
+    else:
         # 1) FFT to find array pitch and orientation.
         # Take the largest dimension rounded up to nearest power of 2.
         # FUTURE: clean this up to behave like other parts of the package.
@@ -1175,7 +1149,7 @@
         dft_amp = cv2.GaussianBlur(np.abs(dft), (fft_blur_size, fft_blur_size), 0)
 
         # Filter 0 order (dominates in the presence of a slowly varying background)
-        x,y = np.meshgrid(np.linspace(-fftsize/2,fftsize/2,fftsize), 
+        x,y = np.meshgrid(np.linspace(-fftsize/2,fftsize/2,fftsize),
                           np.linspace(-fftsize/2,fftsize/2,fftsize))
         filter = gaussian2d([x,y], 0, 0, -1, 1, 2*fft_blur_size, 2*fft_blur_size)
         dft_amp = dft_amp * filter
@@ -1221,10 +1195,10 @@
             kNN = kNN.reshape((points.shape[0]*k, 2))
             kNN[kNN[:,0]<0] = -kNN[kNN[:,0]<0] #* np.array([-1,1])
             return kNN
-        
+
         points = [blob.pt for blob in blobs]
         kNN = get_kNN(points,k)
-        
+
         # 3.2) Cluster into lattice vectors.
         def cluster(points, k, tol=tol):
             "Cluster points from k nearest neighbors into groups and return the centers"
@@ -1250,11 +1224,11 @@
             best_groups = np.argsort(-count)[:k]
             centers = np.array([np.mean(points[tags == tag[group]],axis=0)
                                 for group in best_groups])
-                        
+
             return centers
-        
+
         centers = cluster(kNN,k).T
-    
+
         # 3.3) Primitive lattice vectors are the shortest orthogonal two
         centers_norm = centers / np.linalg.norm(centers, axis=0)
         dot = np.sum(centers_norm * np.roll(centers_norm,-1,axis=1), axis=0)
@@ -1265,13 +1239,13 @@
             # Plot the points, kNN, and the chosen lattice vecs
             fig, ax = plt.subplots(constrained_layout=True)
             kNN_plt = ax.scatter(kNN[:,0],kNN[:,1],fc='none',ec='k')
-            
+
             for center in centers.T:
                 cir = matplotlib.patches.Circle((center[0],center[1]),
                                                 np.linalg.norm(center)*tol,
                                                 fill=False,ec='g')
                 circ = ax.add_patch(cir)
-            lv_plt = ax.scatter(lv[0,:],lv[1,:],marker='x',c='r') 
+            lv_plt = ax.scatter(lv[0,:],lv[1,:],marker='x',c='r')
             ax.set_aspect('equal')
             ax.set_title('Reciprocal Lattice Vector Fitting')
             ax.legend([kNN_plt, circ, lv_plt], ['Peak Spacing', '$k$ Clusters', 'Lattice Vecs'])
@@ -1412,7 +1386,7 @@
 
         mask[y_larger, x_larger] = -area
         mask[y_array, x_array] = perimeter
-        
+
         mask = _make_8bit(mask)
 
         # 5) Do the autocorrelation
