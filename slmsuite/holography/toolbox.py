--- conflicted
+++ resolved
@@ -14,8 +14,7 @@
     INTEGER_TYPES, REAL_TYPES, iseven
 )
 
-# Windows are views into 2D array.s
-
+# Windows are views into 2D arrays
 def window_slice(window, shape=None, centered=False):
     """
     Get the slices that describe the window's view into the larger array.
@@ -36,7 +35,7 @@
         If passed, indices beyond those allowed by ``shape`` will be clipped.
     centered : bool
         See ``window``.
-    
+
     Returns
     -------
     slice_ : (slice, slice) OR (array_like, array_like) OR (array_like)
@@ -52,7 +51,7 @@
         if shape is not None:
             xi = np.clip(xi, 0, shape[1] - 1)
             xf = np.clip(xf, 0, shape[1] - 1)
-            yi = np.clip(yi, 0, shape[0] - 1) 
+            yi = np.clip(yi, 0, shape[0] - 1)
             yf = np.clip(yf, 0, shape[0] - 1)
         slice_ = (slice(yi, yf), slice(xi, xf))
     # (y_ind, x_ind) format
@@ -69,8 +68,9 @@
         slice_ = window
     else:
         raise ValueError("Unrecognized format for ``window``.")
-    
+
     return slice_
+
 
 def window_square(window):
     """
@@ -80,7 +80,7 @@
     ----------
     window : numpy.ndarray<bool> (height, width)
         Boolean mask.
-    
+
     Returns
     -------
     window_square : (int, int, int, int)
@@ -97,7 +97,7 @@
     jmaxs = np.zeros(window.shape[1])
     for j in range(window.shape[0]):
         active_inds = np.argwhere(window[j, :])
-        imins[j] = np.inf if len(active_inds) == 0 else np.min(active_inds) 
+        imins[j] = np.inf if len(active_inds) == 0 else np.min(active_inds)
         imaxs[j] = -np.inf if len(active_inds) == 0 else np.max(active_inds)
     for i in range(window.shape[1]):
         active_inds = np.argwhere(window[:, i])
@@ -110,6 +110,7 @@
 
     return (imin, imax - imin, jmin, jmax - jmin)
 
+
 def voronoi_windows(grid, vectors, radius=None, plot=False):
     r"""
     Gets boolean array windows for an array of vectors in the style of
@@ -118,7 +119,7 @@
 
     Parameters
     ----------
-    grid : (array_like, array_like) OR :class:`~slmsuite.hardware.slms.slm.SLM`
+    grid : (array_like, array_like) OR :class:`~slmsuite.hardware.slms.slm.SLM` OR (int, int)
         Meshgrids of normalized :math:`\frac{x}{\lambda}` coordinates
         corresponding to SLM pixels, in ``(x_grid, y_grid)`` form.
         These are precalculated and stored in any :class:`~slmsuite.hardware.slms.slm.SLM`, so
@@ -126,7 +127,7 @@
         If an ``(int, int)`` is passed, this is assumed to be the shape of the device, and
         ``vectors`` are **assumed to be in pixel units instead of normalized units**.
     vectors : array_like
-        Centers of the Vornoi cells.
+        Points to Voronoi-ify.
         Cleaned with :meth:`~slmsuite.holography.toolbox.format_2vectors()`.
     radius : float
         Cells on the edge of the set of cells might be very large. This parameter bounds
@@ -143,8 +144,8 @@
 
     if (
         isinstance(grid, (list, tuple))
-        and isinstance(grid[0], INTEGER_TYPES)
-        and isinstance(grid[1], INTEGER_TYPES)
+        and isinstance(grid[0], (int))
+        and isinstance(grid[1], (int))
     ):
         shape = grid
     else:
@@ -154,7 +155,7 @@
 
         x_list = x_grid[0, :]
         y_list = y_grid[:, 0]
-        # Get indices into the grid from the coordinates `vectors`.
+
         vectors = np.vstack((
             np.interp(vectors[0, :], x_list, np.arange(shape[1])),
             np.interp(vectors[1, :], y_list, np.arange(shape[0])),
@@ -186,6 +187,8 @@
         plt.xlim(-0.05 * sx, 1.05 * sx)
         plt.ylim(1.05 * sy, -0.05 * sy)
 
+        plt.gca().set_aspect('equal')
+
         plt.title("Voronoi Cells")
 
         plt.show()
@@ -213,8 +216,8 @@
 
     return filled_regions
 
+
 # Phase pattern collation and manipulation.
-
 def imprint(
     matrix,
     window,
@@ -284,9 +287,11 @@
     """
     # Format the grid.
     (x_grid, y_grid) = _process_grid(grid)
+
     # Get slices for the window in the matrix.
     shape = matrix.shape if clip else None
     slice_ = window_slice(window, shape=shape, centered=centered)
+
     # Modify the matrix.
     if imprint_operation == "replace":
         matrix[slice_] = function(
@@ -302,25 +307,19 @@
     return matrix
 
 
-<<<<<<< HEAD
-# Unit helper functions.
+# Unit helper functions
 # TODO: @tpr0p thinks knm should be kij and ij should be xij
-blaze_units = ["norm", "kxy", "rad", "knm", "freq", "lpmm", "mrad", "deg"]
-
-=======
-# Unit helper functions
 BLAZE_LABELS = {
-    "norm" : (r"$k_x/k$", r"$k_y/k$"), 
+    "norm" : (r"$k_x/k$", r"$k_y/k$"),
     "kxy" : (r"$k_x/k$", r"$k_y/k$"),
     "rad" : (r"$\theta_x$ [rad]", r"$\theta_y$ [rad]"),
-    "knm" : (r"$n$ [pix]", r"$m$ [pix]"), 
+    "knm" : (r"$n$ [pix]", r"$m$ [pix]"),
     "freq" : (r"$f_x$ [1/pix]", r"$f_y$ [1/pix]"),
     "lpmm" : (r"$k_x/2\pi$ [1/mm]", r"$k_y/2\pi$ [1/mm]"),
     "mrad" : (r"$\theta_x$ [mrad]", r"$\theta_y$ [mrad]"),
     "deg" : (r"$\theta_x$ [$^\circ$]", r"$\theta_y$ [$^\circ$]")
 }
 BLAZE_UNITS = BLAZE_LABELS.keys()
->>>>>>> 0c4b7301
 
 def convert_blaze_vector(
     vector, from_units="norm", to_units="norm", slm=None, shape=None
@@ -461,77 +460,6 @@
 
 
 # Vector and window helper functions
-def high_coordinate(N):
-    """
-    The high coordinate in a coordinate array, normalized to dx = 1.
-    See the module note on slmsuite's coordinate array convention.
-
-    Parameters
-    ----------
-    N : int
-        The number of elements in the coordinate array.
-
-    Returns
-    -------
-    real
-        The highest coordinate in the coordinate array.
-    """
-    return (N - 1) / 2
-
-
-def low_coordinate(N):
-    """
-    The low coordinate in a coordinate array, normalized to dx = 1.
-    See the module note on slmsuite's coordinate array convention.
-
-    Parameters
-    ----------
-    N : int
-        The number of elements in the coordinate array.
-
-    Returns
-    -------
-    real
-        The lowest coordinate in the coordinate array.
-    """
-    return -(N - 1) / 2
-
-
-def center_index(N):
-    """
-    Determine the middle index of a coordinate array.
-    See the module note for slmsuite's coordinate array convention.
-
-    Parameters
-    ----------
-    N : int
-        The number of elements in the coordinate array.
-
-    Returns
-    -------
-    int
-        The index of the center of the array.
-    """
-    return N / 2 - 1 if iseven(N) else (N - 1) / 2
-
-
-def generate_coordinate_array(N):
-    """
-    Generate coordinate values for a coordinate array.
-
-    Parameters
-    ----------
-    N : int
-        The number of values in the coordinate array.
-    
-    Returns
-    -------
-    numpy.ndarray<int> (N,)
-        coordinates of the coordinate array.
-    """
-    return np.linspace(low_coordinate(N), high_coordinate(N), N)
-
-
 def _process_grid(grid):
     r"""
     Functions in :mod:`.toolbox` make use of normalized meshgrids containing the normalized
@@ -772,7 +700,7 @@
         The number of points in the ``a1`` and ``a2`` directions of the lattice.
     orientaiton_check : bool
         See :meth:`fit_affine`.
-    
+
     Returns
     -------
     lattice_coordinates : (2, point_count)
@@ -780,8 +708,8 @@
     """
     p1 = p0 + a1
     p2 = p0 + a2
-    i0 = center_index(N[0])
-    j0 = center_index(N[1])
+    i0 = N[0] / 2 - 1 if iseven(N[0]) else (N[0] - 1) / 2
+    j0 = N[1] / 2 - 1 if iseven(N[1]) else (N[1] - 1) / 2
     i1 = i0 + 1
     j1 = j0
     i2 = i0
@@ -832,115 +760,6 @@
     return minimum
 
 
-<<<<<<< HEAD
-# Standard phase patterns.
-=======
-def voronoi_windows(grid, vectors, radius=None, plot=False):
-    r"""
-    Gets boolean array windows for an array of vectors in the style of
-    :meth:`~slmsuite.holography.toolbox.imprint()`,
-    such that the ith window corresponds to the Voronoi cell centered around the ith vector.
-
-    Parameters
-    ----------
-    grid : (array_like, array_like) OR :class:`~slmsuite.hardware.slms.slm.SLM` OR (int, int)
-        Meshgrids of normalized :math:`\frac{x}{\lambda}` coordinates
-        corresponding to SLM pixels, in ``(x_grid, y_grid)`` form.
-        These are precalculated and stored in any :class:`~slmsuite.hardware.slms.slm.SLM`, so
-        such a class can be passed instead of the grids directly.
-        If an ``(int, int)`` is passed, this is assumed to be the shape of the device, and
-        ``vectors`` are **assumed to be in pixel units instead of normalized units**.
-    vectors : array_like
-        Points to Voronoi-ify.
-        Cleaned with :meth:`~slmsuite.holography.toolbox.format_2vectors()`.
-    radius : float
-        Cells on the edge of the set of cells might be very large. This parameter bounds
-        the cells with a boolean and to the aperture of the given ``radius``.
-    plot : bool
-        Whether to plot the resulting Voronoi diagram with :meth:`scipy.spatial.voronoi_plot_2d()`.
-
-    Returns
-    -------
-    list of numpy.ndarray
-        The resulting windows.
-    """
-    vectors = format_2vectors(vectors)
-
-    if (
-        isinstance(grid, (list, tuple))
-        and isinstance(grid[0], (int))
-        and isinstance(grid[1], (int))
-    ):
-        shape = grid
-    else:
-        (x_grid, y_grid) = _process_grid(grid)
-
-        shape = x_grid.shape
-
-        x_list = x_grid[0, :]
-        y_list = y_grid[:, 0]
-
-        vectors = np.vstack((
-            np.interp(vectors[0, :], x_list, np.arange(shape[1])),
-            np.interp(vectors[1, :], y_list, np.arange(shape[0])),
-        ))
-
-    # Half shape data.
-    hsx = shape[1] / 2
-    hsy = shape[0] / 2
-
-    vectors_voronoi = np.concatenate(
-        (
-            vectors.T,
-            np.array(
-                [[hsx, -3 * hsy], [hsx, 5 * hsy], [-3 * hsx, hsy], [5 * hsx, hsy]]
-            ),
-        )
-    )
-
-    vor = Voronoi(vectors_voronoi, furthest_site=False)
-
-    if plot:
-        sx = shape[1]
-        sy = shape[0]
-
-        fig = voronoi_plot_2d(vor)
-
-        plt.plot(np.array([0, sx, sx, 0, 0]), np.array([0, 0, sy, sy, 0]), "r")
-
-        plt.xlim(-0.05 * sx, 1.05 * sx)
-        plt.ylim(1.05 * sy, -0.05 * sy)
-
-        plt.gca().set_aspect('equal')
-
-        plt.title("Voronoi Cells")
-
-        plt.show()
-
-    N = np.shape(vectors)[1]
-    filled_regions = []
-
-    for x in range(N):
-        point = vor.points[x]
-        region = vor.regions[vor.point_region[x]]
-        pts = vor.vertices[region].astype(np.int32)
-
-        canvas1 = np.zeros(shape, dtype=np.uint8)
-        cv2.fillConvexPoly(canvas1, pts, 255, cv2.LINE_4)
-
-        if radius is not None and radius > 0:
-            canvas2 = np.zeros(shape, dtype=np.uint8)
-            cv2.circle(
-                canvas2, tuple(point.astype(np.int32)), int(np.ceil(radius)), 255, -1
-            )
-
-            filled_regions.append((canvas1 > 0) & (canvas2 > 0))
-        else:
-            filled_regions.append(canvas1 > 0)
-
-    return filled_regions
-
-
 def lloyds_algorithm(grid, vectors, iterations=10, plot=False):
     r"""
     Implements `Lloyd's Algorithm <https://en.wikipedia.org/wiki/Lloyd's_algorithm>`
@@ -1079,7 +898,6 @@
     return grid
 
 
->>>>>>> 0c4b7301
 def blaze(grid, vector=(0, 0), offset=0):
     r"""
     Returns a simple blaze (phase ramp).
@@ -1352,7 +1170,9 @@
 
     return canvas
 
+
 _zernike_cache = {}
+
 
 def _zernike_coefficients(n, m):
     """
@@ -1412,6 +1232,7 @@
         _zernike_cache[key] = {power_key: factor for power_key, factor in zernike_this.items() if factor != 0}
 
     return _zernike_cache[key]
+
 
 # Structured light phase patterns.
 def _determine_source_radius(grid, w=None):
