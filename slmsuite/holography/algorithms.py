"""
GPU-accelerated holography algorithms.

This module is currently focused on
`Gerchberg-Saxton (GS) <http://www.u.arizona.edu/~ppoon/GerchbergandSaxton1972.pdf>`_
iterative Fourier transform phase retrieval algorithms
via the :class:`~slmsuite.holography.algorithms.Hologram` class;
however, support for complex holography and other algorithms
(e.g. `gradient descent algorithms <https://doi.org/10.1364/AO.21.002758>`_)
is also planned. Additionally, so-called Weighted Gerchberg-Saxton (WGS) algorithms for hologram
generation with or without closed-loop camera feedback are supported, especially for
the `generation of optical focus arrays <https://doi.org/10.1364/OL.44.003178>`_,
a subset of general image formation. We also support `Mixed Region Amplitude Freedom (MRAF)
<https://doi.org/10.1007/s10043-018-0456-x>`_ feedback.

Tip
~~~
This module makes use of the GPU-accelerated computing library :mod:`cupy`
(`GitHub <https://docs.cupy.dev/en/stable/reference/index.html>`_)
If :mod:`cupy` is not supported, then :mod:`numpy` is used as a fallback, though
CPU alone is significantly slower. Using :mod:`cupy` is highly encouraged.

Important
---------
:mod:`slmsuite` follows the ``shape = (h, w)`` and ``vector = (x, y)`` formalism adopted by
the :mod:`numpy` ecosystem. :mod:`numpy`, :mod:`scipy`, :mod:`matplotlib`, etc generally follow this
formalism. The ``shape`` and indexing of an array or image always uses the inverted ``(h, w)`` form,
but other functions such as ``numpy.meshgrid(x, y)`` (default), ``scipy.odr.Data(x, y)``, or
``matplotlib.pyplot.scatter(x, y)`` use the standard cartesian ``(x, y)`` form that is more familiar
to users. This is not ideal and causes confusion, but this is the formalism generally
adopted by the community.

Important
~~~~~~~~~
This package uses a number of bases or coordinate spaces. Some coordinate spaces are
directly used by the user (most often the camera basis ``"ij"`` used for feedback).
Other bases are less often used directly, but are important to how holograms are
optimized under the hood (esp. ``"knm"``, the coordinate space of optimization).

.. list-table:: Bases used in :mod:`slmsuite`.
   :widths: 20 80
   :header-rows: 1

   * - Basis
     - Meaning
   * - ``"ij"``
     - Pixel basis of the camera. Centered at ``(i, j) = (cam.shape[1],
       cam.shape[0])/2``. Is in the image space of the camera.
   * - ``"kxy"``
     - Normalized (floating point) basis of the SLM's :math:`k`-space in normalized units.
       Centered at ``(kx, ky) = (0, 0)``. This basis is what the SLM projects in angular
       space (which maps to the camera's image space via the Fourier transform implemented by free
       space and solidified by a lens).
   * - ``"knm"``
     - Pixel basis of the SLM's computational :math:`k`-space.  Centered at ``(kn, km) =
       (0, 0)``. ``"knm"`` is a discrete version of the continuous ``"kxy"``. This is
       important because holograms need to be stored in computer memory, a discrete
       medium with pixels, rather than being purely continuous. For instance, in
       :class:`SpotHologram`, spots targeting specific continuous angles are rounded to
       the nearest discrete pixels of ``"knm"`` space in practice.
       Then, this ``"knm"`` space image is handled as a
       standard image/array, and operations such as the discrete Fourier transform
       (instrumental for numerical hologram optimization) can be applied.

See the first tip in :class:`Hologram` to learn more about ``"kxy"`` and ``"knm"``
space.
"""

import matplotlib.pyplot as plt
from mpl_toolkits.axes_grid1 import make_axes_locatable
import cv2
from tqdm.autonotebook import tqdm
import warnings
import pprint

# Import numpy and scipy dependencies.
import numpy as np
import scipy.fft as spfft
from scipy.ndimage import gaussian_filter1d as sp_gaussian_filter1d
from scipy.ndimage import affine_transform as sp_affine_transform
from scipy.ndimage import gaussian_filter as sp_gaussian_filter

# Try to import cupy, but revert to base numpy/scipy upon ImportError.
try:
    import cupy as cp
    import cupyx.scipy.fft as cpfft
    from cupyx import zeros_pinned as cp_zeros_pinned
    from cupyx.scipy.ndimage import gaussian_filter1d as cp_gaussian_filter1d
    from cupyx.scipy.ndimage import gaussian_filter as cp_gaussian_filter
    from cupyx.scipy.ndimage import affine_transform as cp_affine_transform
except ImportError:
    cp = np
    cpfft = spfft
    cp_zeros_pinned = np.zeros
    cp_gaussian_filter1d = sp_gaussian_filter1d
    cp_gaussian_filter = sp_gaussian_filter
    cp_affine_transform = sp_affine_transform
    print("cupy not installed. Using numpy.")

# Import helper functions
from slmsuite.holography import analysis, toolbox
from slmsuite.misc.math import REAL_TYPES
from slmsuite.misc.files import write_h5, read_h5

# List of algorithms and default parameters
# See algorithm documentation for parameter definitions.
# Tip: In general, decreasing the feedback exponent (from 1) improves
#      stability at the cost of slower convergence. The default (0.8)
#      is an empirically derived value for a reasonable tradeoff.
ALGORITHM_DEFAULTS = {
    "GS": {"feedback": "computational"},  # No feedback for bare GS, but initializes var.
    "WGS-Leonardo": {"feedback": "computational", "feedback_exponent": 0.8},
    "WGS-Kim": {
        "feedback": "computational",
        "fix_phase_efficiency": None,
        "fix_phase_iteration": 10,
        "feedback_exponent": 0.8,
    },
    "WGS-Nogrette": {"feedback": "computational", "factor": 0.1},
}

# List of feedback options. See the documentation for the feedback keyword in optimize().
FEEDBACK_OPTIONS = [
    "computational",
    "computational_spot",
    "experimental",
    "experimental_spot",
    "external_spot",
]


class Hologram:
    r"""
    Phase retrieval methods applied to holography.
    See :meth:`.optimize()` to learn about the methods implemented for hologram optimization.

    Tip
    ~~~
    The Fourier domain (``"kxy"``) of an SLM with shape :attr:`slm_shape` also has the shape
    :attr:`slm_shape` under discrete Fourier transform. However, the extents of this
    domain correspond to the edges of the farfield
    (:math:`\pm\frac{\lambda}{2\Delta x}` radians, where :math:`\Delta x`
    is the SLM pixel pitch). This means that resolution of the farfield
    :math:`\pm\frac{\lambda}{2N_x\Delta x}` can be quite poor with small :math:`N_x`.
    The solution is to zero-pad the SLM nearfield
    --- artificially increasing the width :math:`N_x` and height
    :math:`N_y` even though the extent of the non-zero nearfield data remains the same ---
    and thus enhance the resolution of the farfield.
    In practice, padding is accomplished by passing a :attr:`shape` or
    :attr:`target` of appropriate shape (see constructor :meth:`.__init__()` and subclasses),
    potentially with the aid of the static helper function :meth:`.calculate_padded_shape()`.

    Note
    ~~~~
    :attr:`target`, :attr:`weights`, :attr:`phase_ff`, and :attr:`amp_ff` are all
    matrices of shape :attr:`shape`. To save memory, the matrices :attr:`phase` and :attr:`amp`
    are stored with the (smaller, but not strictly smaller) shape :attr:`slm_shape`.
    Also to save memory, :attr:`phase_ff` and :attr:`amp_ff` are set to ``None`` on construction,
    and only initialized if they need to be used. Any code additions should check for ``None``.

    Tip
    ~~~
    Due to imperfect SLM diffraction efficiency, undiffracted light will
    be present at the center of the :attr:`target`.
    This is called the zeroth order diffraction peak. To avoid this peak, consider shifting
    the data contained in :attr:`target` away from the center.

    Tip
    ~~~
    For mixed region amplitude freedom (MRAF) capabilities, set the part of the
    :attr:`target` desired as a 'noise region' to ``nan``.
    See :meth:`optimize()` for more details.
    :class:`SpotHologram` has spot-specific methods for generated noise region pattern.

    Caution
    ~~~~~~~
    By default, arguments passed to the constructor (:attr:`phase`, :attr:`amp`, ... )
    are stored directly as attributes **without copying**, where possible. These will be
    modified in place. However, :mod:`numpy` arrays passed to :mod:`cupy` will naturally
    be copied onto the GPU and arrays of incorrect :attr:`dtype` will likewise be copied
    and casted. This lack of copying is desired in many cases, such that external routines are
    accessing the same data, but the user can pass copied arrays if this behavior is undesired.

    Attributes
    ----------
    slm_shape : (int, int)
        The shape of the **near-field** device producing the hologram in the **far-field**
        in :mod:`numpy` ``(h, w)`` form. This is important to record because
        certain optimizations and calibrations depend on it. If multiple of :attr:`slm_shape`,
        :attr:`phase`, or :attr:`amp` are not ``None`` in the constructor, the shapes must agree.
        If all are ``None``, then the shape of the :attr:`target` is used instead
        (:attr:`slm_shape` == :attr:`shape`).
    phase : numpy.ndarray OR cupy.ndarray
        **Near-field** phase pattern to optimize.
        Initialized to with :meth:`random.default_rng().uniform()` by default (``None``).
        This is of shape :attr:`slm_shape`
        and (during optimization) padded to shape :attr:`shape`.
    amp : numpy.ndarray OR cupy.ndarray
        **Near-field** source amplitude pattern (i.e. image-space constraints).
        Uniform illumination is assumed by default (``None``).
        This is of shape :attr:`slm_shape`
        and (during optimization) padded to shape :attr:`shape`.
    shape : (int, int)
        The shape of the computational space in the **near-field** and **far-field**
        in :mod:`numpy` ``(h, w)`` form.
        Corresponds to the the ``"knm"`` basis in the **far-field**.
        This often differs from :attr:`slm_shape` due to padding of the **near-field**.
    target : numpy.ndarray OR cupy.ndarray
        Desired **far-field** amplitude in the ``"knm"`` basis. The goal of optimization.
        This is of shape :attr:`shape`.
    weights : numpy.ndarray OR cupy.ndarray
        The mutable **far-field** amplitude in the ``"knm"`` basis used in GS.
        Starts as :attr:`target` but may be modified by weighted feedback in WGS.
        This is of shape :attr:`shape`.
    phase_ff : numpy.ndarray OR cupy.ndarray
        Algorithm-constrained **far-field** phase in the ``"knm"`` basis.
        Stored for certain computational algorithms.
        (see :meth:`~slmsuite.holography.algorithms.Hologram.GS`).
        This is of shape :attr:`shape`.
    amp_ff : numpy.ndarray OR cupy.ndarray OR None
        **Far-field** amplitude in the ``"knm"`` basis.
        Used for comparing this, the computational result, with the :attr:`target`.
        This is of shape :attr:`shape`.
    dtype : type
        Datatype for stored **near-** and **far-field** arrays, which are **all real**.
        The default is ``float32``.
    dtype_complex : type
        Some internal variables are complex. The complex numbers follow :mod:`numpy`
        `type promotion <https://numpy.org/doc/stable/reference/routines.fft.html#type-promotion>`_.
        Complex datatypes are derived from :attr:`dtype`:

         - ``float32`` -> ``complex64`` (default :attr:`dtype`)
         - ``float64`` -> ``complex128``

        ``float16`` is *not* recommended for :attr:`dtype` because ``complex32`` is not
        implemented by :mod:`numpy`.
    iter : int
        Tracks the current iteration number.
    method : str
        Remembers the name of the last-used optimization method. The method used for each
        iteration is stored in ``stats``.
    flags : dict
        Helper flags to store custom persistent variables for optimization.
        These flags are generally changed by passing as a ``kwarg`` to
        :meth:`~slmsuite.holography.algorithms.Hologram.optimize()`.
        Contains the following keys:

         - ``"method"`` : ``str``
            Stores the method used for optimization.
            See :meth:`~slmsuite.holography.algorithms.Hologram.optimize()`.
         - ``"fixed_phase"`` : ``bool``
            Fixes the far-field phase as mandated by certain weighted algorithms
            (see :meth:`~slmsuite.holography.algorithms.Hologram.GS()`).
         - ``"feedback"`` : ``str``
            Stores the values passed to
            :meth:`~slmsuite.holography.algorithms.Hologram.optimize()`.
         - ``"stat_groups"`` : ``list of str``
            Stores the values passed to
            :meth:`~slmsuite.holography.algorithms.Hologram.optimize()`.
         - ``"raw_stats"`` : bool
            Whether to store raw stats.
         - ``"blur_ij"`` : ``float``
            See :meth:`~slmsuite.holography.algorithms.FeedbackHologram.ijcam_to_knmslm()`.
         - Other user-defined flags.

    stats : dict
        Dictionary of useful statistics. data is stored in lists, with indices corresponding
        to each iteration. Contains:

         - ``"methods"`` : ``list of str``
            Method used for each iteration.
         - ``"flags"`` : ``dict of lists``
            Each key corresponds to a flag that was used at least once. If it is ``np.nan``
            on a given iteration, then it was undefined at that point (update functions
            keep track of all this).
         - ``"stats"`` : ``dict of dicts of lists``
            Same format as ``"flags"``, except with another layer of hierarchy corresponding
            to the source (group) of the given stats. This is to differentiate standard deviations
            computed computationally and experimentally.

        See :meth:`.update_stats()` and :meth:`.plot_stats()`.
    """

    def __init__(self, target, amp=None, phase=None, slm_shape=None, dtype=np.float32):
        r"""
        Initialize datastructures for optimization.
        When :mod:`cupy` is enabled, arrays are initialized on the GPU as :mod:`cupy` arrays:
        take care to use class methods to access these parameters instead of editing
        them directly, as :mod:`cupy` arrays behave slightly differently than numpy arrays in
        some cases.

        Parameters additional to class attributes are described below:

        Parameters
        ----------
        target : numpy.ndarray OR cupy.ndarray OR (int, int)
            Target to optimize to. The user can also pass a shape in :mod:`numpy` ``(h,
            w)`` form, and this constructor will create an empty target of all zeros.
            :meth:`.calculate_padded_shape()` can be of particular help for calculating the
            shape that will produce desired results (in terms of precision, etc).
        amp : array_like OR None
            The near-field amplitude. See :attr:`amp`. Of shape :attr:`slm_shape`.
        phase : array_like OR None
            The near-field initial phase.
            See :attr:`phase`. :attr:`phase` should only be passed if the user wants to
            precondition the optimization. Of shape :attr:`slm_shape`.
        slm_shape : (int, int) OR slmsuite.hardware.FourierSLM OR slmsuite.hardware.slms.SLM OR None
            The shape of the near-field of the SLM in :mod:`numpy` `(h, w)` form.
            Optionally, as a quality of life feature, the user can pass a
            :class:`slmsuite.hardware.FourierSLM` or
            :class:`slmsuite.hardware.slms.SLM` instead,
            and ``slm_shape`` (and ``amp`` if it is ``None``) are populated from this.
            If ``None``, tries to use the shape of ``amp`` or ``phase``, but if these
            are not present, defaults to :attr:`shape` (which is usually determined by ``target``).
        dtype : type
            See :attr:`dtype`; type to use for stored arrays.
        """
        # 1) Parse inputs
        # Parse target and create shape.
        if len(target) == 2:  # (int, int) was passed.
            self.shape = target
            target = None
        else:
            self.shape = target.shape

        # Warn the user about powers of two.
        if any(np.log2(self.shape) != np.round(np.log2(self.shape))):
            warnings.warn(
                "algorithms.py: Hologram target shape {} is not a power of 2; consider using "
                ".calculate_padded_shape() to pad to powers of 2 and speed up "
                "FFT computation. While some FFT solvers support other prime powers "
                "(3, 5, 7, ...), literature suggests that GPU support is best for powers of 2."
                "".format(self.shape)
            )

        # 1.5) Determine the shape of the SLM. We have three sources of this shape, which are
        # optional to pass, but must be self-consistent if passed:
        # a) The shape of the nearfield amplitude
        # b) The shape of the seed nearfield phase
        # c) slm_shape itself (which is set to the shape of a passed SLM, if given).
        # If no parameter is passed, these shapes are set to (nan, nan) to prepare for a
        # vote (next section).

        # Option a
        if amp is None:
            amp_shape = (np.nan, np.nan)
        else:
            amp_shape = amp.shape

        # Option b
        if phase is None:
            phase_shape = (np.nan, np.nan)
        else:
            phase_shape = phase.shape

        # Option c
        if slm_shape is None:
            slm_shape = (np.nan, np.nan)
        else:
            try:  # Check if slm_shape is a CameraSLM.
                if amp is None:
                    amp = slm_shape.slm._get_source_amplitude()
                    amp_shape = amp.shape
                slm_shape = slm_shape.slm.shape
            except:
                try:  # Check if slm_shape is an SLM
                    if amp is None:
                        amp = slm_shape._get_source_amplitude()
                        amp_shape = amp.shape
                    slm_shape = slm_shape.shape

                except:  # (int, int) case
                    pass

            if len(slm_shape) != 2:
                slm_shape = (np.nan, np.nan)

        # 1.5) [cont] We now have a few options for what the shape of the SLM could be.
        # Parse these to validate consistency.
        stack = np.vstack((amp_shape, phase_shape, slm_shape))
        if np.all(np.isnan(stack)):
            self.slm_shape = self.shape
        else:
            self.slm_shape = np.around(np.nanmean(stack, axis=0)).astype(int)

            if amp is not None:
                assert np.all(self.slm_shape == np.array(amp_shape)), (
                    "algorithms.py: The shape of amplitude (via `amp` or SLM) is not equal to the "
                    "shapes of the provided initial phase (`phase`) or SLM (via `target` or `slm_shape`)"
                )
            if phase is not None:
                assert np.all(self.slm_shape == np.array(phase_shape)), (
                    "algorithms.py: The shape of the inital phase (`phase`) is not equal to the "
                    "shapes of the provided amplitude (via `amp` or SLM) or SLM (via `target` or `slm_shape`)"
                )
            if slm_shape is not None:
                assert np.all(self.slm_shape == np.array(slm_shape)), (
                    "algorithms.py: The shape of SLM (via `target` or `slm_shape`) is not equal to the "
                    "shapes of the provided initial phase (`phase`) or amplitude (via `amp` or SLM)"
                )

            self.slm_shape = tuple(self.slm_shape)

        # 2) Initialize variables.
        # Save the data type.
        if dtype(0).nbytes == 4:
            self.dtype = np.float32
            self.dtype_complex = np.complex64
        elif dtype(0).nbytes == 8:
            self.dtype = np.float64
            self.dtype_complex = np.complex128
        else:
            raise ValueError(f"Data type {dtype} not supported.")

        # # Create a "pinned memory" array for optimized stats transfers off of the GPU.
        # self._stats_pinned = cp_zeros_pinned((5,))

        # Initialize and normalize near-field amplitude
        if amp is None:  # Uniform amplitude by default (scalar).
            self.amp = 1 / np.sqrt(np.prod(self.slm_shape))
<<<<<<< HEAD
        else:               # Otherwise, initialize and normalize.
            self.amp = cp.array(amp, dtype=self.dtype, copy=False)
=======
        else:  # Otherwise, initialize and normalize.
            self.amp = cp.array(amp, dtype=dtype, copy=False)
>>>>>>> 5ad51810
            self.amp *= 1 / Hologram._norm(self.amp)

        # Initialize near-field phase
        self.reset_phase(phase)

        # Initialize target. reset() will handle weights.
        self._update_target(target, reset_weights=False)

        # Initialize everything else inside reset.
        self.reset(reset_phase=False, reset_flags=True)
        
        # Custom GPU kernels for speedy weighting.
        if np != cp:
            try:
                self._update_weights_generic_cuda = cp.RawKernel(
                    r'''
                    #include <cupy/complex.cuh>
                    extern "C"
                    __global__ void update_weights(
                        float* feedback_corrected,      //
                        const float* target,            //
                        const bool has_target,          //
                        const unsigned int N,           //
                        const int method,               // 0 == Kim/Leonardo, 1 == Nogrette
                        const float factor
                    ) {
                        // 
                        int tid = blockDim.x * blockIdx.x + threadIdx.x;

                        if (tid < N) {
                            // Make a local result variable to avoid talking with global memory.
                            float result = feedback_corrected[tid];

                            if (has_target) {
                                result /= target[tid];

                                if (isnan(result) || isinf(result)) result = 1;
                            }

                            if (method == 0) {
                                result = pow(result, -factor)
                            } else if (method == 1) {
                                result = 1 / (1 + factor * (1 - result))
                            }

                            if (isinf(result)) result = 1;
                            if (isnan(result)) result = 0;

                            // Export the result to global memory.
                            nearfield[nf] = result;
                        }
                    }
                    ''',
                    'update_weights'
                )
            except:
                pass

    # Initialization helper functions.
    def reset(self, reset_phase=True, reset_flags=False):
        r"""
        Resets the hologram to an initial state. Does not restore the preconditioned ``phase``
        that may have been passed to the constructor (as this information is lost upon optimization).
        Also uses the current ``target`` rather than the ``target`` that may have been
        passed to the constructor (e.g. includes current :meth:`.refine_offset()` changes, etc).

        Parameters
        ----------
        reset_phase : bool
            Whether to additionally call :meth:`reset_phase()`.
        reset_flags : bool:
            Whether to erase the information (including passed ``kwargs``) stored in :attr:`flags`.
        """
        # Reset phase to random if needed.
        if self.phase is None or reset_phase:
            self.reset_phase()

        # Reset weights.
        self.reset_weights()

        # Reset vars.
        self.iter = 0
        self.method = ""
        if reset_flags:
            self.flags = {}
        self.stats = {"method": [], "flags": {}, "stats": {}}

        # Reset farfield storage.
        self.amp_ff = None
        self.phase_ff = None

    def reset_phase(self, phase=None):
        r"""
        Resets the hologram to a random state or to a provided phase.

        Parameters
        ----------
        phase : array_like OR None
            The near-field initial phase.
            See :attr:`phase`. :attr:`phase` should only be passed if the user wants to
            precondition the optimization. Of shape :attr:`slm_shape`.
        """
        # Reset phase to random if no phase is given.
        if phase is None:
            if cp == np:  # numpy does not support `dtype=`
                rng = np.random.default_rng()
                self.phase = rng.uniform(-np.pi, np.pi, self.slm_shape).astype(self.dtype)
            else:
                self.phase = cp.random.uniform(-np.pi, np.pi, self.slm_shape, dtype=self.dtype)
        else:
            # Otherwise, cast as a cp.array with correct type.
            self.phase = cp.array(phase, dtype=self.dtype, copy=False)

    def reset_weights(self):
        """
        Resets the hologram weights to the :attr:`target` defaults.
        """
        # Copy from the target.
        self.weights = self.target.copy()

        if hasattr(self, "zero_weights"):
            self.zero_weights *= 0

        # Account for MRAF by setting any noise region to zero by default.
        cp.nan_to_num(self.weights, copy=False, nan=0)

    @staticmethod
    def calculate_padded_shape(
        slm_shape,
        padding_order=1,
        square_padding=True,
        precision=np.inf,
        precision_basis="kxy",
    ):
        """
        Helper function to calculate the shape of the computational space.
        For a given base ``slm_shape``, pads to the user's requirements.
        If the user chooses multiple requirements, the largest
        dimensions for the shape are selected.
        By default, pads to the smallest square power of two that
        encapsulates the original ``slm_shape``.

        Tip
        ~~~
        See also the first tip in the constructor of :class:`Hologram` for more information
        about the importance of padding.

        Note
        ~~~~
        Under development: a parameter to pad based on available memory
        (see :meth:`_calculate_memory_constrained_shape()`).

        Parameters
        ----------
        slm_shape : (int, int) OR slmsuite.hardware.FourierSLM
            The original shape of the SLM in :mod:`numpy` `(h, w)` form. The user can pass a
            :class:`slmsuite.hardware.FourierSLM` or :class:`slmsuite.hardware.SLM` instead,
            and should pass this when using the ``precision`` parameter.
        padding_order : int
            Scales to the ``padding_order`` th larger power of 2.
            A ``padding_order`` of zero does nothing. For instance, an SLM
            with shape ``(720, 1280)`` would yield
            ``(720, 1280)`` for ``padding_order=0``,
            ``(1024, 2048)`` for ``padding_order=1``, and
            ``(2048, 4096)`` for ``padding_order=2``.
        square_padding : bool
            If ``True``, sets the smaller shape dimension to that of the larger, yielding a square.
        precision : float
            Returns the shape that produces a computational k-space with resolution smaller
            than ``precision``. The default, infinity, requests a padded shape larger
            than zero, so ``padding_order`` will dominate.
        precision_basis : str
            Basis for the precision. Can be ``"ij"`` (camera) or ``"kxy"`` (normalized blaze).

        Returns
        -------
        (int, int)
            Shape of the computational space which satisfies the above requirements.
        """
        cameraslm = None
        # If slm_shape is actually a FourierSLM
        if hasattr(slm_shape, "slm"):
            cameraslm = slm_shape
            slm_shape = cameraslm.slm.shape
        # If slm_shape is actually a SLM
        elif hasattr(slm_shape, "shape"):
            cameraslm = lambda: 0
            cameraslm.slm = slm_shape
            slm_shape = cameraslm.slm.shape

        # Handle precision
        if np.isfinite(precision) and cameraslm is not None:
            if precision <= 0:
                raise ValueError(
                    "algorithms.py: Precision passed to calculate_padded_shape() must be positive."
                )
            dpixel = np.amin([cameraslm.slm.dx, cameraslm.slm.dy])
            fs = 1 / dpixel  # Sampling frequency

            if precision_basis == "ij":
                slm_range = np.amax(cameraslm.kxyslm_to_ijcam([fs, fs]))
                pixels = slm_range / precision
            elif precision_basis == "kxy":
                pixels = fs / precision

            # Raise to the nearest greater power of 2.
            pixels = np.power(2, int(np.ceil(np.log2(pixels))))
            precision_shape = (pixels, pixels)
        elif np.isfinite(precision):
            raise ValueError(
                "algorithms.py: Must pass a CameraSLM object under slm_shape "
                "to implement calculate_padded_shape() precision calculations!"
            )
        else:
            precision_shape = slm_shape

        # Handle padding_order
        if padding_order > 0:
            padding_shape = np.power(2, np.ceil(np.log2(slm_shape)) + padding_order - 1).astype(int)
        else:
            padding_shape = slm_shape

        # Take the largest and square if desired.
        shape = tuple(np.amax(np.vstack((precision_shape, padding_shape)), axis=0))

        if square_padding:
            largest = np.amax(shape)
            shape = (largest, largest)

        return shape

    @staticmethod
    def _calculate_memory_constrained_shape(device=0, dtype=np.float32):
        memory = Hologram.get_mempool_limit(device=device)

        num_values = memory / np.dtype(dtype).itemsize

        # (4 real stored arrays, 2 complex runtime arrays [twice memory])
        num_values_per_array = num_values / 8

        return np.sqrt(num_values_per_array)

    # Core optimization function.
    def optimize(
        self,
        method="GS",
        maxiter=20,
        verbose=True,
        callback=None,
        feedback=None,
        stat_groups=[],
        **kwargs,
    ):
        r"""
        Optimizers to solve the "phase problem": approximating the near-field phase that
        transforms a known near-field source amplitude to a desired far-field
        target amplitude.
        Supported optimization methods include:

        - Gerchberg-Saxton (GS) phase retrieval.

            ``'GS'``

              `An iterative algorithm for phase retrieval
              <http://www.u.arizona.edu/~ppoon/GerchbergandSaxton1972.pdf>`_,
              accomplished by moving back and forth between the imaging and Fourier domains,
              with amplitude corrections applied to each.
              This is implemented using fast Fourier transforms, potentially GPU-accelerated.

        - Weighted Gerchberg-Saxton (WGS) phase retrieval algorithms of various flavors.
          Improves the uniformity of GS-computed focus arrays using weighting methods and
          techniques from literature. The ``method`` keywords are:

            ``'WGS-Leonardo'``

              `The original WGS algorithm <https://doi.org/10.1364/OE.15.001913>`_.
              Weights the target amplitudes by the ratio of mean amplitude to computed
              amplitude, which amplifies weak spots while attenuating strong spots. Uses
              the following weighting function:

              .. math:: \mathcal{W} = \mathcal{W}\left(\frac{\mathcal{T}}{\mathcal{F}}\right)^p

              where :math:`\mathcal{W}`, :math:`\mathcal{T}`, and :math:`\mathcal{F}`
              are the weight amplitudes,
              target (goal) amplitudes, and
              feedback (measured) amplitudes,
              and :math:`p` is the power passed as ``"feedback_exponent"`` in
              :attr:`~slmsuite.holography.algorithms.Hologram.flags` (see ``kwargs``).
              The power :math:`p` defaults to .9 if not passed. In general, smaller
              :math:`p` will lead to slower yet more stable optimization.

            ``'WGS-Kim'``

              `Improves the convergence <https://doi.org/10.1364/OL.44.003178>`_
              of ``WGS-Leonardo`` by fixing the far-field phase
              strictly after a desired number of net iterations
              specified by ``"fix_phase_iteration"``
              or after exceeding a desired efficiency
              (fraction of far-field energy at the desired points)
              specified by ``"fix_phase_efficiency"``

            ``'WGS-Nogrette'``

              Weights target intensities by `a tunable gain factor <https://doi.org/10.1103/PhysRevX.4.021034>`_.

              .. math:: \mathcal{W} = \mathcal{W}/\left(1 - f\left(1 - \mathcal{F}/\mathcal{T}\right)\right)

              where :math:`f` is the gain factor passed as ``"feedback_factor"`` in
              :attr:`~slmsuite.holography.algorithms.Hologram.flags` (see ``kwargs``).
              The factor :math:`f` defaults to .1 if not passed.

              Note that while Nogrette et al compares powers, this implementation
              compares amplitudes for speed. These are identical to first order.

        - The option for `Mixed Region Amplitude Freedom (MRAF)
          <https://doi.org/10.1007/s10043-018-0456-x>`_ feedback. In standard
          iterative algorithms, the entire Fourier-domain unpatterned field is replaced with zeros.
          This is disadvantageous because a desired farfield pattern might not be especially
          compatible with a given nearfield amplitude, or otherwise. MRAF enables
          "noise regions" where some fraction of the given farfield is **not** replaced
          with zeros and instead is allowed to vary. In practice, MRAF is
          enabled by setting parts of the :attr:`target` to ``nan``; these regions act
          as the noise regions. The ``"mraf_factor"`` flag in
          :attr:`~slmsuite.holography.algorithms.Hologram.flags`
          allows the user to partially attenuate the noise regions.
          A factor of 0 fully attenuates the noise region (normal WGS behavior).
          A factor of 1 does not attenuate the noise region at all (the default).
          Middle ground is recommended, but is application-dependent as a
          tradeoff between improving pattern fidelity and maintaining pattern efficiency.

          As examples, consider two cases where MRAF can be useful:

            - **Sloping a top hat.** Suppose we want very flat amplitude on a beam.
              Requesting a sharp edge to this beam can lead to fringing effects at the
              boundary which mitigate flatness both inside and outside the beam.
              If instead a noise region is defined in a band surrounding the beam,
              the noise region will be filled with whatever slope best enables the
              desired flat beam.

            - **Mitigating diffractive orders.** Without MRAF, spot patterns with high
              crystallinity often have "ghost" diffractive orders which continue the
              pattern past the edges of requested spots. Even though these orders are attenuated
              during each phase retrieval iteration, they remain part of the best
              solution for the recovered phase. With MRAF, a noise region can help solve
              for retrieved phase which does not generate these undesired orders.

        Caution
        ~~~~~~~
        Requesting ``stat_groups`` will slow the speed of optimization due to the
        overhead of processing and saving statistics, especially in the case of
        GPU-accelerated optimization where significant time cost is incurred by
        moving these statistics to the CPU. This is especially apparent in the case
        of fully-computational holography, where this effect can slow what is otherwise
        a fully-GPU-contained loop by an order magnitude.

        Tip
        ~~~
        This function uses a parameter naming convention borrowed from
        :meth:`scipy.optimize.minimize()` and other functions in
        :mod:`scipy.optimize`. The parameters ``method``, ``maxiter``, and ``callback``
        have the same functionality as the equivalently-named parameters in
        :meth:`scipy.optimize.minimize()`.

        Parameters
        ----------
        method : str
            Optimization method to use. See the list of optimization methods above.
        maxiter : int
            Number of iterations to optimize before terminating.
        verbose : bool OR int
            Whether to display :mod:`tqdm` progress bars.
            These bars are also not displayed for ``maxiter <= 1``.
            If ``verbose`` is greater than 1, then flags are printed as a preamble.
        callback : callable OR None
            Same functionality as the equivalently-named parameter in
            :meth:`scipy.optimize.minimize()`. ``callback`` must accept a Hologram
            or Hologram subclass as the single argument. If ``callback`` returns
            ``True``, then the optimization exits. Ignored if ``None``.
        feedback : str OR None
            Type of feedback to use during optimization, for instance when weighting in ``"WGS"``.
            For direct instances of :class:`Hologram`, this can only
            be ``"computational"`` feedback. Subclasses support more types of feedback.
            Supported feedback options include the following:

            - ``"computational"`` Uses the the projected farfield pattern (transform of
              the complex nearfield) as feedback.
            - ``"experimental"`` Uses a camera contained in a passed ``cameraslm`` as feedback.
              Specific to subclasses of :class:`FeedbackHologram`.
            - ``"computational_spot"`` Takes the computational result (the projected
              farfield pattern) and integrates regions around the expected positions of
              spots in an optical focus array. More stable than ``"computational"`` for spots.
              Specific to subclasses of :class:`SpotHologram`.
            - ``"experimental_spot"`` Takes the experimental result (the image from a
              camera) and integrates regions around the expected positions of
              spots in an optical focus array. More stable than ``"experimental"`` for spots.
              Specific to subclasses of :class:`SpotHologram`.
            - ``"external_spot"`` Uses some external user-provided metric for spot
              feedback. See :attr:`external_spot_amp`.
              Specific to subclasses of :class:`SpotHologram`.

        stat_groups : list of str OR None
            Strings representing types of feedback (data gathering) upon which
            statistics should be derived. These strings correspond to valid types of
            feedback (see above). For instance, if ``"experimental"`` is passed as a
            stat group, statistics on the pixels in the experimental feedback image will
            automatically be computed and stored for each iteration of optimization.
            However, this comes with overhead (see above warning).
        **kwargs : dict, optional
            Various weight keywords and values to pass depending on the weight method.
            These are passed into :attr:`flags`. See options documented in the constructor.
        """
        # 0) Check and record method.
        methods = list(ALGORITHM_DEFAULTS.keys())
        if not method in methods:
            raise ValueError(
                "algorithms.py: unrecognized method '{}'.\n"
                "Valid methods include {}".format(method, methods)
            )
        self.method = method

        # 1) Parse flags:
        # 1.1) Set defaults if not already set.
        for flag, value in ALGORITHM_DEFAULTS[method].items():
            if not flag in self.flags:
                self.flags[flag] = value
        if not "fixed_phase" in self.flags:
            self.flags["fixed_phase"] = False

        # 1.2) Parse kwargs as flags.
        for flag in kwargs:
            self.flags[flag] = kwargs[flag]

        # 1.3) Add in non-defaulted flags, with error checks
        for group in stat_groups:
            if not (group in FEEDBACK_OPTIONS):
                raise ValueError(
                    "algorithms.py: statistics group '{}' not recognized as a feedback option.\n"
                    "Valid options: {}".format(group, FEEDBACK_OPTIONS)
                )
        self.flags["stat_groups"] = stat_groups

        if feedback is not None:
            if not (feedback in FEEDBACK_OPTIONS):
                raise ValueError(
                    "algorithms.py: feedback '{}' not recognized as a feedback option.\n"
                    "Valid options: {}".format(group, FEEDBACK_OPTIONS)
                )
            self.flags["feedback"] = feedback

        # 1.4) Print the flags if verbose.
        if verbose > 1:
            print(
                "Optimizing with '{}' using the following method-specific flags:".format(
                    self.method
                )
            )
            pprint.pprint(
                {
                    key: value
                    for (key, value) in self.flags.items()
                    if key in ALGORITHM_DEFAULTS[method]
                }
            )
            print("", end="", flush=True)  # Prevent tqdm conflicts.

        # 2) Prepare the iterations iterable.
        iterations = range(maxiter)

        # 2.1) Decide whether to use a tqdm progress bar. Don't use a bar for maxiter == 1.
        if verbose and maxiter > 1:
            iterations = tqdm(iterations)

        # 3) Switch between optimization methods (currently only GS- or WGS-type is supported).
        if "GS" in method:
            self.GS(iterations, callback)

    # Optimization methods (currently only GS- or WGS-type is supported).
    def GS(self, iterations, callback):
        """
        GPU-accelerated Gerchberg-Saxton (GS) iterative phase retrieval.

        Solves the "phase problem": approximates the near-field phase that
        transforms a known near-field source amplitude to a desired far-field
        target amplitude.

        Caution
        ~~~~~~~
        This function should be called through :meth:`.optimize()` and not called
        directly. It is left as a public function exposed in documentation to clarify
        how the internals of :meth:`.optimize()` work.

        Note
        ~~~~
        FFTs are **not** in-place in this algorithm. In both non-:mod:`cupy` and
        :mod:`cupy` implementations, :mod:`numpy.fft` does not support in-place
        operations.  However, :mod:`scipy.fft` does in both. In the future, we may move to the scipy
        implementation. However, neither :mod:`numpy` or :mod:`scipy` ``fftshift`` support
        in-place movement (for obvious reasons). For even faster computation, algorithms should
        consider **not shifting** the FFT result, and instead shifting measurement data / etc to
        this unshifted basis. We might also implement `get_fft_plan
        <https://docs.cupy.dev/en/stable/reference/generated/cupyx.scipy.fftpack.get_fft_plan.html>`_
        for even faster FFTing.

        Parameters
        ----------
        iterations : iterable
            Number of loop iterations to run. Is an iterable to pass a :mod:`tqdm` iterable.
        callback : callable OR None
            See :meth:`.optimize()`.
        """
        # Proxy to initialize nearfield with the correct shape and correct (complex) type.
        nearfield = cp.zeros(self.shape, dtype=self.dtype_complex)
        self.farfield = cp.zeros(self.target.shape, dtype=self.dtype_complex)    # Use target.shape for FreeSpotHologram cases.

        # Precompute MRAF helper variables.
        mraf_variables = self._mraf_helper_routines()

        # Helper variables for speeding up source phase and amplitude fixing.
        (i0, i1, i2, i3) = toolbox.unpad(self.shape, self.slm_shape)

        for _ in iterations:
            # 1) Nearfield -> farfield
            # 1.1) Fix the relevant part of the nearfield amplitude to the source amplitude.
            # Everything else is zero because power outside the SLM is assumed unreflected.
            # This is optimized for when shape is much larger than slm_shape.
            nearfield.fill(0)
            nearfield[i0:i1, i2:i3] = self.amp * cp.exp(1j * self.phase)

            # 1.2) FFT to move to the farfield.
            self.farfield = self._nearfield2farfield(nearfield, farfield_out=self.farfield)

            # 2) Midloop: caching, prep
            # 2.1) Before callback(), cleanup such that it can access updated amp_ff and images.
            self._midloop_cleaning(self.farfield)

            # 2.2) Run step function if present and check termination conditions.
            if callback is not None:
                if callback(self):
                    break

            # 2.3) Evaluate method-specific routines, stats, etc.
            # If you want to add new functionality to GS, do so here to keep the main loop clean.
            self._GS_farfield_routines(self.farfield, mraf_variables)

            # 3) Farfield -> nearfield.
            nearfield = self._farfield2nearfield(self.farfield, nearfield_out=nearfield)

            # 3.1) Grab the phase from the complex nearfield.
            # Use arctan2() directly instead of angle() for in-place operations (out=).
            self.phase = cp.arctan2(
                nearfield.imag[i0:i1, i2:i3],
                nearfield.real[i0:i1, i2:i3],
                out=self.phase,
            )

            # 3.2) Increment iteration.
            self.iter += 1

        # Update the final far-field
        nearfield.fill(0)
        nearfield[i0:i1, i2:i3] = self.amp * cp.exp(1j * self.phase)
        self.farfield = self._nearfield2farfield(nearfield, farfield_out=self.farfield)
        self.amp_ff = cp.abs(self.farfield)
        self.phase_ff = cp.angle(self.farfield)

    def _nearfield2farfield(self, nearfield, farfield_out=None):
        """TODO"""
        return cp.fft.fftshift(cp.fft.fft2(cp.fft.fftshift(nearfield), norm="ortho"))

    def _farfield2nearfield(self, farfield, nearfield_out=None):
        """TODO"""
        return cp.fft.ifftshift(cp.fft.ifft2(cp.fft.ifftshift(farfield), norm="ortho"))

    def _mraf_helper_routines(self):
        # MRAF helper variables
        noise_region = cp.isnan(self.target)
        mraf_enabled = bool(cp.any(noise_region))

        if not mraf_enabled:
            return {
<<<<<<< HEAD
                "mraf_enabled":False,
                "where_working":None,
                "signal_region":None,
                "noise_region":None,
                "zero_region":None,
=======
                "noise_region": None,
                "signal_region": None,
                "mraf_enabled": False,
                "mraf_factor": None,
                "where_working": None,
>>>>>>> 5ad51810
            }

        zero_region = cp.abs(self.target) == 0
        Z = int(cp.sum(zero_region))
        if Z > 0 and not hasattr(self, "zero_weights"):
            self.zero_weights = cp.zeros((Z,), dtype=self.dtype_complex)

        signal_region = cp.logical_not(cp.logical_or(noise_region, zero_region))
        mraf_factor = self.flags.get("mraf_factor", None)
        # if mraf_factor is not None:
        #     if mraf_factor < 0:
        #         raise ValueError("mraf_factor={} should not be negative.".format(mraf_factor))

        # `where=` functionality is needed for MRAF, but this is a undocumented/new cupy feature.
        # We test whether it is available https://github.com/cupy/cupy/pull/7281
        try:
            test = cp.arange(10)
            cp.multiply(test, test, where=test > 5)
            where_working = True
        except:
            try:
                test = cp.arange(10)
                cp.multiply(test, test, _where=test > 5)
                where_working = False
            except:
                raise Exception(
                    "MRAF not supported on this system. Arithmetic `where=` is needed. "
                    "See https://github.com/cupy/cupy/pull/7281."
                )

        return {
<<<<<<< HEAD
            "mraf_enabled":mraf_enabled,
            "where_working":where_working,
            "signal_region":signal_region,
            "noise_region":noise_region,
            "zero_region":zero_region,
=======
            "noise_region": noise_region,
            "signal_region": signal_region,
            "mraf_enabled": mraf_enabled,
            "mraf_factor": mraf_factor,
            "where_working": where_working,
>>>>>>> 5ad51810
        }

    def _midloop_cleaning(self, farfield):
        # 2.1) Cache amp_ff for weighting (if None, will init; otherwise in-place).
        self.amp_ff = cp.abs(farfield, out=self.amp_ff)

        # 2.2) Erase images from the past loop. FUTURE: Make better and faster.
        if hasattr(self, "img_ij"):
            self.img_ij = None
        if hasattr(self, "img_knm"):
            self.img_knm = None

    def _GS_farfield_routines(self, farfield, mraf_variables):
        # Update statistics
        self.update_stats(self.flags["stat_groups"])

        # Weight, if desired.
        if "WGS" in self.method:
            self._update_weights()

            # Decide whether to fix phase.
            if "Kim" in self.method:
                was_not_fixed = not self.flags["fixed_phase"]

                # Enable based on efficiency.
                if self.flags["fix_phase_efficiency"] is not None:
                    stats = self.stats["stats"]
                    groups = tuple(stats.keys())

                    assert len(stats) > 0, "Must track statistics to fix phase based on efficiency!"

                    eff = stats[groups[-1]]["efficiency"][self.iter]
                    if eff > self.flags["fix_phase_efficiency"]:
                        self.flags["fixed_phase"] = True

                # Enable based on iterations.
                if was_not_fixed:
                    if self.iter >= self.flags["fix_phase_iteration"] - 1:
                        previous = self.stats["flags"]["fixed_phase"]
                        contiguous_falses = all(
                            [not previous[-1 - i] for i in range(self.flags["fix_phase_iteration"])]
                        )
                        if contiguous_falses:
                            self.flags["fixed_phase"] = True

                # Save the phase if we are going from unfixed to fixed.
                if self.flags["fixed_phase"] and self.phase_ff is None or was_not_fixed:
                    self.phase_ff = cp.angle(farfield)
            else:
                self.flags["fixed_phase"] = False

        mraf_enabled = mraf_variables["mraf_enabled"]

        # Fix amplitude, potentially also fixing the phase.
        if not mraf_enabled:
            if "fixed_phase" in self.flags and self.flags["fixed_phase"]:
                # Set the farfield to the stored phase and updated weights.
                cp.exp(1j * self.phase_ff, out=farfield)
                cp.multiply(farfield, self.weights, out=farfield)
            else:
                # Set the farfield amplitude to the updated weights.
                cp.divide(farfield, cp.abs(farfield), out=farfield)
                cp.multiply(farfield, self.weights, out=farfield)
                cp.nan_to_num(farfield, copy=False, nan=0)
<<<<<<< HEAD
        else:   # Mixed region amplitude freedom (MRAF) case.
            zero_region =   mraf_variables["zero_region"]
            noise_region =  mraf_variables["noise_region"]
            signal_region = mraf_variables["signal_region"]
            mraf_factor =   self.flags.get("mraf_factor", None)
            where_working = mraf_variables["where_working"]

            if hasattr(self, "zero_weights"):
                # mag1 = cp.abs(self.zero_weights)
                # mag2 = cp.abs(farfield[zero_region])
                self.zero_weights -= self.flags.get("zero_factor", 1) * farfield[zero_region]
                farfield[zero_region] = self.zero_weights

            # Handle signal and noise regions.
            if ("fixed_phase" in self.flags and self.flags["fixed_phase"]):
=======
        else:
            noise_region = mraf_variables["noise_region"]
            signal_region = mraf_variables["signal_region"]
            mraf_factor = mraf_variables["mraf_factor"]
            where_working = mraf_variables["where_working"]

            if "fixed_phase" in self.flags and self.flags["fixed_phase"]:
>>>>>>> 5ad51810
                # Set the farfield to the stored phase and updated weights, in the signal region.
                if where_working:
                    cp.exp(1j * self.phase_ff, where=signal_region, out=farfield)
                    cp.multiply(farfield, self.weights, where=signal_region, out=farfield)
                    if mraf_factor is not None:
                        cp.multiply(farfield, mraf_factor, where=noise_region, out=farfield)
                else:
                    cp.exp(1j * self.phase_ff, _where=signal_region, out=farfield)
                    cp.multiply(farfield, self.weights, _where=signal_region, out=farfield)
                    if mraf_factor is not None:
                        cp.multiply(farfield, mraf_factor, _where=noise_region, out=farfield)
            else:
                # Set the farfield amplitude to the updated weights, in the signal region.
                if where_working:
                    cp.divide(farfield, cp.abs(farfield), where=signal_region, out=farfield)
                    cp.multiply(farfield, self.weights, where=signal_region, out=farfield)
                    if mraf_factor is not None:
                        cp.multiply(farfield, mraf_factor, where=noise_region, out=farfield)
                else:
                    cp.divide(farfield, cp.abs(farfield), _where=signal_region, out=farfield)
                    cp.multiply(farfield, self.weights, _where=signal_region, out=farfield)
                    if mraf_factor is not None:
                        cp.multiply(farfield, mraf_factor, _where=noise_region, out=farfield)
                cp.nan_to_num(farfield, copy=False, nan=0)

    # User interactions: Changing the target and recovering the nearfield phase and complex farfield.
    def _update_target(self, new_target, reset_weights=False, plot=False):
        """
        Change the target to something new. This method handles cleaning and normalization.

        This method is shelled by :meth:`update_target()` such that it is still accessible
        in the case that a subclass overwrites :meth:`update_target()`.

        Parameters
        ----------
        new_target : array_like OR None
            If ``None``, sets the target to zero. The ``None`` case is used internally
            by :class:`SpotHologram`.
        reset_weights : bool
            Whether to overwrite ``weights`` with ``target``.
        plot : bool
            Calls :meth:`.plot_farfield()` on :attr:`target`.
        """
        if new_target is None:
            self.target = cp.zeros(shape=self.shape, dtype=self.dtype)
        else:
            if new_target.shape != self.shape:
                raise ValueError(
                    "Target must be of appropriate shape. "
                    "Initialize a new Hologram if a different shape is desired."
                )

            self.target = cp.array(new_target, dtype=self.dtype, copy=False)
            cp.abs(self.target, out=self.target)
            self.target *= 1 / Hologram._norm(self.target)

        if reset_weights:
            self.reset_weights()

        if plot:
            self.plot_farfield(self.target)

    def update_target(self, new_target, reset_weights=False, plot=False):
        """
        Change the target to something new. This method handles cleaning and normalization.

        Parameters
        ----------
        new_target : array_like OR None
            New :attr:`target` to optimize towards. Should be of shape :attr:`shape`.
            If ``None``, :attr:`target` is zeroed (used internally, but probably should not
            be used by a user).
        reset_weights : bool
            Whether to update the :attr:`weights` to this new :attr:`target`.
        plot : bool
            Calls :meth:`.plot_farfield()` on :attr:`target`.
        """
        self._update_target(new_target=new_target, reset_weights=reset_weights, plot=plot)

    def extract_phase(self):
        r"""
        Collects the current nearfield phase from the GPU with :meth:`cupy.ndarray.get()`.
        Also shifts the :math:`[-\pi, \pi]` range of :meth:`numpy.arctan2()` to :math:`[0, 2\pi]`
        for faster writing to the SLM (see :meth:`~slmsuite.hardware.slms.slm.SLM.write()`).

        Returns
        -------
        numpy.ndarray
            Current nearfield phase computed by GS.
        """
        if cp != np:
            return self.phase.get() + np.pi
        return self.phase + np.pi

<<<<<<< HEAD
    def extract_farfield(self, shape=None):
        r"""
        Collects the current complex farfield from the GPU with :meth:`cupy.ndarray.get()`.

        TODO shape
=======
    def extract_farfield(self, affine=None, get=True):
        r"""
        Collects the current complex farfield from the GPU with :meth:`cupy.ndarray.get()`.

        Parameters
        ----------
        affine : dict
            Affine transformation to apply to far-field data (in the form of
            :attr:`~slmsuite.hardware.cameraslms.FourierSLM.fourier_calibration`).
        get : bool
            Whether or not to convert the cupy array to a numpy array if cupy is used.
            This is ignored if numpy is used.
>>>>>>> 5ad51810

        Returns
        -------
        numpy.ndarray
            Current farfield computed by GS.
        """
        if shape is None:
            shape = self.shape

        nearfield = toolbox.pad(self.amp * cp.exp(1j * self.phase), shape)
        farfield = cp.fft.fftshift(cp.fft.fft2(cp.fft.fftshift(nearfield), norm="ortho"))
        self.amp_ff = cp.abs(farfield)
        self.phase_ff = cp.angle(farfield)

        if cp != np:
            if affine is not None:
                cp_affine_transform(
                    input=farfield,
                    matrix=affine["M"],
                    offset=affine["b"],
                    output_shape=self.shape,
                    order=3,
                    output=farfield,
                    mode="constant",
                    cval=0,
                )
            return farfield.get() if get else farfield
        else:
            if affine is not None:
                sp_affine_transform(
                    input=farfield,
                    matrix=affine["M"],
                    offset=affine["b"],
                    output_shape=self.shape,
                    order=3,
                    output=farfield,
                    mode="constant",
                    cval=0,
                )
            return farfield

    # Weighting functions.
    def _update_weights_generic(
        self, weight_amp, feedback_amp, target_amp=None, xp=cp, nan_checks=True
    ):
        """
        Helper function to process weight feedback according to the chosen weighting method.

        Caution
        ~~~~~~~
        ``weight_amp`` **is** modified in-place.

        Parameters
        ----------
        weight_amp : numpy.ndarray OR cupy.ndarray
            A :class:`~slmsuite.holography.SpotArray` instance containing locations
            where the feedback weight should be calculated.
        feedback_amp : numpy.ndarray OR cupy.ndarray
            Resulting amplitudes corresponding to ``weight_amp``.
            Should be the same size as ``weight_amp``.
        target_amp : numpy.ndarray OR cupy.ndarray OR None
            Necessary in the case where ``target_amp`` is not uniform, such that the weighting can
            properly be applied to bring the feedback closer to the target. If ``None``, is assumed
            to be uniform. Should be the same size as ``weight_amp``.
        xp : module
            This function is used by both :mod:`cupy` and :mod:`numpy`, so we have the option
            for either. Defaults to :mod:`cupy`.
        nan_checks : bool
            Whether to enable checks to avoid division by zero or ``nan`` infiltration.

        Returns
        -------
        numpy.ndarray OR cupy.ndarray
            The updated ``weight_amp``.
        """
        assert self.method[:4] == "WGS-", "For now, assume weighting is for WGS."
        method = self.method[4:]

        # Parse feedback_amp
        if target_amp is None:  # Uniform
            feedback_corrected = xp.array(feedback_amp, copy=True, dtype=self.dtype)
        else:  # Non-uniform
            feedback_corrected = xp.array(feedback_amp, copy=True, dtype=self.dtype)
            feedback_corrected *= 1 / Hologram._norm(feedback_corrected, xp=xp)

            xp.divide(feedback_corrected, xp.array(target_amp, copy=False), out=feedback_corrected)

            if nan_checks:
                feedback_corrected[feedback_corrected == np.inf] = 1
<<<<<<< HEAD
                feedback_corrected[mp.array(target_amp, copy=False) == 0] = 1
=======
                feedback_corrected[xp.array(target_amp) == 0] = 1
>>>>>>> 5ad51810

                xp.nan_to_num(feedback_corrected, copy=False, nan=1)

        # Fix feedback according to the desired method.
        if "leonardo" in method.lower() or "kim" in method.lower():
            # 1/(x^p)
            xp.power(feedback_corrected, -self.flags["feedback_exponent"], out=feedback_corrected)
        elif "nogrette" in method.lower():
            # Taylor expand 1/(1-g(1-x)) -> 1 + g(1-x) + (g(1-x))^2 ~ 1 + g(1-x)
            feedback_corrected *= -(1 / xp.nanmean(feedback_corrected))
            feedback_corrected += 1
            feedback_corrected *= -self.flags["feedback_factor"]
            feedback_corrected += 1
            xp.reciprocal(feedback_corrected, out=feedback_corrected)
        else:
            raise RuntimeError(
                "Method " "{}" " not recognized by Hologram.optimize()".format(self.method)
            )

        if nan_checks:
            feedback_corrected[feedback_corrected == np.inf] = 1

        # Update the weights.
        weight_amp *= feedback_corrected

        if nan_checks:
            xp.nan_to_num(weight_amp, copy=False, nan=0.0001)
            weight_amp[weight_amp == np.inf] = 1

        # Normalize amp, as methods may have broken conservation.
<<<<<<< HEAD
        weight_amp *= (1 / Hologram._norm(weight_amp, mp=mp))
=======
        norm = Hologram._norm(weight_amp, xp=xp)
        weight_amp *= 1 / norm
>>>>>>> 5ad51810

        return weight_amp

    def _update_weights_generic_cuda():
        pass

    def _update_weights(self):
        """
        Change :attr:`weights` to optimize towards the :attr:`target` using feedback from
        :attr:`amp_ff`, the computed farfield amplitude.
        """
        feedback = self.flags["feedback"]

        if feedback == "computational":
            self._update_weights_generic(self.weights, self.amp_ff, self.target)

    # Statistics handling.
    @staticmethod
    def _calculate_stats(
        feedback_amp, target_amp, xp=cp, efficiency_compensation=True, total=None, raw=False
    ):
        """
        Helper function to analyze how close the feedback is to the target.

        Parameters
        ----------
        feedback_amp : numpy.ndarray OR cupy.ndarray
            Computational or measured result of holography.
        target_amp : numpy.ndarray OR cupy.ndarray
            Target of holography.
        xp : module
            This function is used by both :mod:`cupy` and :mod:`numpy`, so we have the option
            for either. Defaults to :mod:`cupy`.
        efficiency_compensation : bool
            Whether to scale the ``feedback`` based on the overlap with the ``target``.
            This is more accurate for images, but less accurate for SpotHolograms.
        total : float OR None
            Total power recorded by the feedback mechanism. This may differ from the
            power concentrated in ``feedback_amp ** 2`` because, for instance, power
            might exist outside spot integration regions.
            If ``None``, uses an overlap integral method to compute efficiency.
        raw : bool
            Passes the ``"raw_stats"`` flag. If ``True``, stores the
            raw feedback and raw feedback-target ratio for each pixel or spot instead of
            only the derived statistics.
        """
        # Downgrade to numpy if necessary
        if xp == np and (hasattr(feedback_amp, "get") or hasattr(target_amp, "get")):
            if hasattr(feedback_amp, "get"):
                feedback_amp = feedback_amp.get()

            if hasattr(target_amp, "get"):
                target_amp = target_amp.get()

            if total is not None:
                total = float(total)

        feedback_amp = xp.array(feedback_amp, copy=False)
        target_amp = xp.array(target_amp, copy=False)

        feedback_pwr = xp.square(feedback_amp)
        target_pwr = xp.square(target_amp)

        if total is not None:
<<<<<<< HEAD
            efficiency = mp.sum(feedback_pwr) / total
            # self._stats_pinned[0] 
=======
            efficiency = float(xp.sum(feedback_pwr)) / total
>>>>>>> 5ad51810

        # Normalize.
        feedback_pwr_sum = xp.sum(feedback_pwr)
        feedback_pwr *= 1 / feedback_pwr_sum
        feedback_amp *= 1 / xp.sqrt(feedback_pwr_sum)

        target_pwr_sum = xp.sum(target_pwr)
        target_pwr *= 1 / target_pwr_sum
        target_amp *= 1 / xp.sqrt(target_pwr_sum)

        if total is None:
            # Efficiency overlap integral.
<<<<<<< HEAD
            efficiency_intermediate = mp.sum(
                mp.multiply(target_amp, feedback_amp)
            )
            efficiency = np.square(float(efficiency_intermediate))
=======
            efficiency = np.square(float(xp.sum(xp.multiply(target_amp, feedback_amp))))
>>>>>>> 5ad51810
            if efficiency_compensation:
                feedback_pwr *= 1 / efficiency

        # Make some helper lists; ignoring power where target is zero.
        mask = xp.nonzero(target_pwr)

        feedback_pwr_masked = feedback_pwr[mask]
        target_pwr_masked = target_pwr[mask]

        ratio_pwr = xp.divide(feedback_pwr_masked, target_pwr_masked)
        pwr_err = target_pwr_masked - feedback_pwr_masked

        # Compute the remaining stats.
        rmin = float(xp.amin(ratio_pwr))
        rmax = float(xp.amax(ratio_pwr))
        uniformity = 1 - (rmax - rmin) / (rmax + rmin)

        pkpk_err = pwr_err.size * float(xp.amax(pwr_err) - xp.amin(pwr_err))
        std_err = pwr_err.size * float(xp.std(pwr_err))

        final_stats = {
            "efficiency": float(efficiency),
            "uniformity": float(uniformity),
            "pkpk_err": float(pkpk_err),
            "std_err": float(std_err),
        }

        if raw:
            ratio_pwr_full = np.full_like(target_pwr, np.nan)

            if xp == np:
                final_stats["raw_pwr"] = np.square(feedback_amp)
                ratio_pwr_full[mask] = ratio_pwr
            else:
                final_stats["raw_pwr"] = mp.square(feedback_amp).get()
                ratio_pwr_full[mask] = ratio_pwr.get()

            final_stats["raw_pwr_ratio"] = ratio_pwr_full

        return final_stats

    def _calculate_stats_computational(self, stats, stat_groups=[]):
        """
        Wrapped by :meth:`Hologram.update_stats()`.
        """
        if "computational" in stat_groups:
            stats["computational"] = self._calculate_stats(
                self.amp_ff,
                self.target,
                efficiency_compensation=False,
                raw="raw_stats" in self.flags and self.flags["raw_stats"],
            )

    def _update_stats_dictionary(self, stats):
        """
        Helper function to manage additions to the :attr:`stats`.

        Parameters
        ----------
        stats : dict of dicts
            Dictionary of groups, each group containing a dictionary of stats.
        """
        # Update methods
        M = len(self.stats["method"])
        diff = self.iter + 1 - M
        if diff > 0:  # Extend methods
            self.stats["method"].extend(["" for _ in range(diff)])
            M = self.iter + 1
        self.stats["method"][self.iter] = self.method  # Update method

        # Update flags
        flaglist = set(self.flags.keys()).union(set(self.stats["flags"].keys()))
        for flag in flaglist:
            # Extend flag
            if not flag in self.stats["flags"]:
                self.stats["flags"][flag] = [np.nan for _ in range(M)]
            else:
                diff = self.iter + 1 - len(self.stats["flags"][flag])
                if diff > 0:
                    self.stats["flags"][flag].extend([np.nan for _ in range(diff)])

            # Update flag
            if flag in self.flags:
                self.stats["flags"][flag][self.iter] = self.flags[flag]

        # Update stats
        grouplist = set(stats.keys()).union(set(self.stats["stats"].keys()))
        if len(grouplist) > 0:
            statlists = [set(stats[group].keys()) for group in stats.keys()]
            if len(self.stats["stats"].keys()) > 0:
                key = next(iter(self.stats["stats"]))
                statlists.append(set(self.stats["stats"][key].keys()))
            statlist = set.union(*statlists)

            for group in grouplist:
                # Check this group
                if not group in self.stats["stats"]:
                    self.stats["stats"][group] = {}

                if len(statlist) > 0:
                    for stat in statlist:
                        # Extend stat
                        if not stat in self.stats["stats"][group]:
                            self.stats["stats"][group][stat] = [np.nan for _ in range(M)]
                        else:
                            diff = self.iter + 1 - len(self.stats["stats"][group][stat])
                            if diff > 0:
                                self.stats["stats"][group][stat].extend(
                                    [np.nan for _ in range(diff)]
                                )

                        # Update stat
<<<<<<< HEAD
                        if group in stats.keys() and stat in stats[group].keys():
                            self.stats["stats"][group][stat][self.iter] = stats[group][stat]
=======
                        if group in stats.keys():
                            if stat in stats[group].keys():
                                self.stats["stats"][group][stat][self.iter] = stats[group][stat]
>>>>>>> 5ad51810

    def update_stats(self, stat_groups=[]):
        """
        Calculate statistics corresponding to the desired ``stat_groups``.

        Parameters
        ----------
        stat_groups : list of str
            Which groups or types of statistics to analyze.
        """
        stats = {}

        self._calculate_stats_computational(stats, stat_groups)

        self._update_stats_dictionary(stats)

    def export_stats(self, file_path, include_state=True):
        """
        Uses :meth:`write_h5` to export the statistics hierarchy to a given h5 file.

        Parameters
        ----------
        file_path : str
            Full path to the file to read the data from.
        include_state : bool
            If ``True``, also includes all other attributes of :class:`Hologram`
            except for :attr:`dtype` (cannot pickle) and :attr:`amp_ff` (can regenerate).
            These attributes are converted to :mod:`numpy` if necessary.
            Note that the intent is **not** to produce a
            runnable :class:`Hologram` by default (as this would require pickling hardware
            interfaces), but rather to provide extra information for debugging.
        """
        # Save attributes, converting to numpy when necessary.
        if include_state:
            to_save = {
                "slm_shape": self.slm_shape,
                "phase": self.phase,
                "amp": self.amp,
                "shape": self.shape,
                "target": self.target,
                "weights": self.weights,
                "phase_ff": self.phase_ff,
                "iter": self.iter,
                "method": self.method,
                "flags": self.flags,
            }

            for key in to_save.keys():
                if hasattr(to_save[key], "get") and not isinstance(to_save[key], dict):
                    to_save[key] = to_save[key].get()
        else:
            to_save = {}

        # Save stats.
        to_save["stats"] = self.stats

        write_h5(file_path, to_save)

    def import_stats(self, file_path, include_state=True):
        """
        Uses :meth:`write_h5` to import the statistics hierarchy from a given h5 file.

        Tip
        ~~~
        Enabling the ``"raw_stats"`` flag will export feedback data from each iteration
        instead of only derived statistics. Consider enabling this to save more detailed
        information upon export.

        Parameters
        ----------
        file_path : str
            Full path to the file to read the data from.
        include_state : bool
            If ``True``, also overwrite all other attributes of :class:`Hologram`
            except for :attr:`dtype` and :attr:`amp_ff`.
        """
        from_save = read_h5(file_path)

        # Overwrite attributes if desired.
        if include_state:
            if len(from_save.keys()) <= 1:
                raise ValueError(
                    "algorithms.py: State was not stored in file '{}'"
                    "and cannot be imported".format(file_path)
                )

            is_cupy = ["phase", "amp", "target", "weights", "phase_ff"]
            for key in from_save.keys():
                if key != "stats":
                    if key in is_cupy:
                        setattr(self, key, cp.array(from_save[key], dtype=self.dtype, copy=False))
                    else:
                        setattr(self, key, from_save[key])

        # Overwrite stats
        self.stats = from_save["stats"]

    # Visualization helper functions.
    @staticmethod
    def _compute_limits(source, epsilon=0, limit_padding=0.1):
        """
        Returns the rectangular region which crops around non-zero pixels in the
        ``source`` image. See :meth:`plot_farfield()`.
        """
        limits = []
        binary = (source > epsilon) & np.logical_not(np.isnan(source))

        # Generated limits on each axis.
        for a in [0, 1]:
            if np.sum(binary) == 0:
                limits.append((0, source.shape[1 - a] - 1))
            else:
                # Collapse the other axis and find the range.
                collapsed = np.where(np.any(binary, axis=a))
                limit = np.array([np.amin(collapsed), np.amax(collapsed)])

                # Add padding.
                padding = int(np.diff(limit) * limit_padding) + 1
                limit += np.array([-padding, padding + 1])

                # Check limits and store.
                limit = np.clip(limit, 0, source.shape[1 - a] - 1)
                limits.append(tuple(limit))

        return limits

<<<<<<< HEAD
    def plot_nearfield(
            self,
            source=None,
            title="",
            padded=False,
            figsize=(8,4),
            cbar=False
        ):
=======
    def plot_nearfield(self, title="", padded=False, figsize=(8, 4), cbar=False):
>>>>>>> 5ad51810
        """
        Plots the amplitude (left) and phase (right) of the nearfield (plane of the SLM).
        The amplitude is assumed (whether uniform, or experimentally computed) while the
        phase is the result of optimization.

        Parameters
        ----------
        title : str
            Title of the plots.
        padded : bool
            If ``True``, shows the full computational nearfield of shape :attr:`shape`.
            Otherwise, shows the region at the center of the computational space of
            size :attr:`slm_shape` corresponding to the unpadded SLM.
        figsize : tuple
            Size of the plot.
        cbar : bool
            Whether to add colorbars to the plots. Defaults to ``False``.
        """
        fig, axs = plt.subplots(1, 2, figsize=figsize)

        if source is None:
            try:
                if isinstance(self.amp, float):
                    amp = self.amp
                else:
                    amp = self.amp.get()
                phase = self.phase.get()
            except:
                amp = self.amp
                phase = self.phase
        else:
            try:
                amp = cp.abs(source).get()
                phase = cp.angle(source).get()
            except:
                amp = np.abs(source)
                phase = np.angle(source)

        if isinstance(amp, float):
            im_amp = axs[0].imshow(
                toolbox.pad(
                    amp * np.ones(self.slm_shape),
                    self.shape if padded else self.slm_shape,
                ),
                vmin=0,
                vmax=amp,
            )
        else:
            im_amp = axs[0].imshow(
                toolbox.pad(amp, self.shape if padded else self.slm_shape),
                vmin=0,
                vmax=np.amax(amp),
            )

        im_phase = axs[1].imshow(
            toolbox.pad(np.mod(phase, 2 * np.pi) / np.pi, self.shape if padded else self.slm_shape),
            vmin=0,
            vmax=2,
            interpolation="none",
            cmap="twilight",
        )

        if len(title) > 0:
            title += ": "

        axs[0].set_title(title + "Amplitude")
        axs[1].set_title(title + "Phase")

        for i, ax in enumerate(axs):
            ax.set_xlabel("SLM $x$ [pix]")
            if i == 0:
                ax.set_ylabel("SLM $y$ [pix]")

        # Add colorbars if desired
        if cbar:
            cax = make_axes_locatable(axs[0]).append_axes("right", size="5%", pad=0.05)
            fig.colorbar(im_amp, cax=cax, orientation="vertical")
            cax = make_axes_locatable(axs[1]).append_axes("right", size="5%", pad=0.05)
            fig.colorbar(im_phase, cax=cax, orientation="vertical", format=r"%1.1f$\pi$")

        fig.tight_layout()
        plt.show()

    def plot_farfield(
<<<<<<< HEAD
            self,
            source=None,
            title="",
            limits=None,
            units="knm",
            limit_padding=0.1,
            figsize=(8,4),
            cbar=False,
        ):
=======
        self,
        source=None,
        title="",
        limits=None,
        units="knm",
        limit_padding=0.1,
        figsize=(8, 4),
        cbar=False,
    ):
>>>>>>> 5ad51810
        """
        Plots an overview (left) and zoom (right) view of ``source``.

        Parameters
        ----------
        source : array_like OR None
            Should have shape equal to :attr:`shape`.
            If ``None``, defaults to :attr:`amp_ff`.
        title : str
            Title of the plots. If ``"phase"`` is a substring of title, then the source
            is treated as a phase.
        limits : ((float, float), (float, float)) OR None
            :math:`x` and :math:`y` limits for the zoom plot in ``"knm"`` space.
            If None, ``limits`` are autocomputed as the smallest bounds
            that show all non-zero values (plus ``limit_padding``).
            Note that autocomputing on :attr:`target` will perform well,
            as zero values are set to actually be zero. However, doing so on
            computational or experimental outputs (e.g. :attr:`amp_ff`) will likely perform
            poorly, as values in the field deviate slightly from zero and
            artificially expand the ``limits``.
        units : str
            Far-field units for plots (see
            :func:`~slmsuite.holography.toolbox.convert_blaze_vector` for options).
            If units requiring a SLM are desired, the attribute :attr:`cameraslm` must be
            filled.
        limit_padding : float
            Fraction of the width and height to expand the limits of the zoom plot by,
            only if the passed ``limits`` is ``None`` (autocompute).
        figsize : tuple
            Size of the plot.
        cbar : bool
            Whether to add colorbars to the plots. Defaults to ``False``.

        Returns
        -------
        ((float, float), (float, float))
            Used ``limits``, which may be autocomputed. Autocomputed limits are returned
            as integers.
        """
        # Parse source.
        if source is None:
            source = self.amp_ff

            if source is None:
                source = self.extract_farfield()

            if limits is None:
                if np == cp:
                    limits = self._compute_limits(self.target, limit_padding=limit_padding)
                else:
                    limits = self._compute_limits(self.target.get(), limit_padding=limit_padding)

            if len(title) == 0:
                title = "FF Amp"

        # Interpret source and convert to numpy for plotting.
        isphase = "phase" in title.lower()
        if isphase:
            try:
                npsource = source.get()
            except:
                npsource = source

            npsource = np.mod(npsource, 2 * np.pi)
        else:
            try:
                npsource = cp.abs(source).get()
            except:
                npsource = np.abs(source)

        # Check units
        assert (
            units in toolbox.BLAZE_UNITS
        ), "algorithms.py: Unit {} is not recognized as a valid blaze unit.".format(units)
        assert (
            units != "ij"
        ), "algorithms.py: 'ij' is not a valid unit for plot_farfield() because of the associated rotation."

        # Determine the bounds of the zoom region, padded by limit_padding
        if limits is None:
            limits = self._compute_limits(npsource, limit_padding=limit_padding)
        # Check the limits in case the user provided them.
        for a in [0, 1]:
<<<<<<< HEAD
            limits[a] = np.clip(np.array(limits[a], dtype=int), 0, npsource.shape[1-a]-1)
=======
            limits[a] = np.clip(limits[a], 0, npsource.shape[1 - a] - 1)
>>>>>>> 5ad51810
            if np.diff(limits[a]) == 0:
                raise ValueError("algorithms.py: clipped limit has zero length.")

        # Start making the plot
        fig, axs = plt.subplots(1, 2, figsize=figsize)

        for ax in axs:
            ax.set_facecolor("#FFEEEE")

        # Plot the full target, blurred so single pixels are visible in low res
        b = 2 * int(np.amax(self.shape) / 400) + 1  # FUTURE: fix arbitrary
        npsource_blur = cv2.GaussianBlur(npsource, (b, b), 0)
        full = axs[0].imshow(
            npsource_blur,
<<<<<<< HEAD
            vmin=0, vmax=np.nanmax(npsource_blur),
            cmap=("twilight" if isphase else None),
            interpolation=("none" if isphase else "gaussian")
=======
            vmin=0,
            vmax=np.nanmax(npsource_blur),
            cmap=("twilight" if "phase" in title.lower() else None),
>>>>>>> 5ad51810
        )
        if len(title) > 0:
            title += ": "
        axs[0].set_title(title + "Full")

        # Zoom in on our spots in a second plot
        b = 2 * int(np.diff(limits[0]) / 200) + 1  # FUTURE: fix arbitrary
        zoom_data = npsource[
            np.ix_(np.arange(limits[1][0], limits[1][1]), np.arange(limits[0][0], limits[0][1]))
        ]
        zoom = axs[1].imshow(
            zoom_data,
<<<<<<< HEAD
            vmin=0, vmax=np.nanmax(zoom_data),
            extent=[limits[0][0], limits[0][1],
                    limits[1][1],limits[1][0]],
            interpolation="none" if b < 2 or isphase else "gaussian",
            cmap=("twilight" if isphase else None)
=======
            vmin=0,
            vmax=np.nanmax(zoom_data),
            extent=[limits[0][0], limits[0][1], limits[1][1], limits[1][0]],
            interpolation="none" if b < 2 else "gaussian",
            cmap=("twilight" if "phase" in title.lower() else None),
>>>>>>> 5ad51810
        )
        axs[1].set_title(title + "Zoom", color="r")
        # Red border (to match red zoom box applied below in "full" img)
        for spine in ["top", "bottom", "right", "left"]:
            axs[1].spines[spine].set_color("r")
            axs[1].spines[spine].set_linewidth(1.5)

        # Helper function: calculate extent for the given units
        try:
            slm = self.cameraslm.slm
        except:
            slm = None
            units = "knm"

        def rebase(ax, img, to_units):
            if to_units != "knm":
                ext_nm = img.get_extent()
                ext_min = np.squeeze(
                    toolbox.convert_blaze_vector(
                        [ext_nm[0], ext_nm[-1]],
                        from_units="knm",
                        to_units=to_units,
                        slm=slm,
                        shape=npsource.shape,
                    )
                )
                ext_max = np.squeeze(
                    toolbox.convert_blaze_vector(
                        [ext_nm[1], ext_nm[2]],
                        from_units="knm",
                        to_units=to_units,
                        slm=slm,
                        shape=npsource.shape,
                    )
                )
                img.set_extent([ext_min[0], ext_max[0], ext_max[1], ext_min[1]])

        # Scale and label plots depending on units
        rebase(axs[0], full, units)
        rebase(axs[1], zoom, units)

        for i, ax in enumerate(axs):
            ax.set_xlabel(toolbox.BLAZE_LABELS[units][0])
            if i == 0:
                ax.set_ylabel(toolbox.BLAZE_LABELS[units][1])

        # If cam_points is defined (i.e. is a FeedbackHologram or subclass),
        # plot a yellow rectangle for the extents of the camera
        if hasattr(self, "cam_points") and self.cam_points is not None:
            # Check to see if the camera extends outside of knm space.
            plot_slm_fov = (
                np.any(self.cam_points[0, :4] < 0)
                or np.any(self.cam_points[1, :4] < 0)
                or np.any(self.cam_points[0, :4] >= npsource.shape[1])
                or np.any(self.cam_points[1, :4] >= npsource.shape[1])
            )

            # If so, plot a labeled green rectangle to show the extents of knm space.
            if plot_slm_fov:
                extent = full.get_extent()
                pix_width = (np.diff(extent[0:2])[0]) / npsource.shape[1]
                rect = plt.Rectangle(
                    np.array(extent[::2]) - pix_width / 2,
                    np.diff(extent[0:2])[0],
                    np.diff(extent[2:])[0],
                    ec="g",
                    fc="none",
                )
                axs[0].add_patch(rect)
                axs[0].annotate(
                    "SLM FoV",
                    (np.mean(extent[:2]), np.max(extent[2:])),
                    c="g",
                    size="small",
                    ha="center",
                    va="top",
                )

            # Convert cam_points to knm.
            if units == "knm":
                cam_points = self.cam_points
            else:
                cam_points = toolbox.convert_blaze_vector(
                    self.cam_points, from_units="knm", to_units=units, slm=slm, shape=npsource.shape
                )

            # Plot the labeled yellow rectangle representing the camera.
            axs[0].plot(
                cam_points[0],
                cam_points[1],
                c="y",
            )
            axs[0].annotate(
                "Camera FoV",
                (np.mean(cam_points[0, :4]), np.max(cam_points[1, :4])),
                c="y",
                size="small",
                ha="center",
                va="top",
            )

            # Determine sensible limits of the field of view.
            if plot_slm_fov:
                dx = np.max(cam_points[0]) - np.min(cam_points[0])
                dy = np.max(cam_points[1]) - np.min(cam_points[1])
            else:
                dx = dy = 0

            ext = full.get_extent()
            axs[0].set_xlim(
                [
                    min(ext[0], np.min(cam_points[0]) - dx / 10),
                    max(ext[1], np.max(cam_points[0]) + dx / 10),
                ]
            )
            axs[0].set_ylim(
                [
                    max(ext[2], np.max(cam_points[1]) + dy / 10),
                    min(ext[3], np.min(cam_points[1]) - dy / 10),
                ]
            )

        # Bonus: Plot a red rectangle to show the extents of the zoom region
        if np.diff(limits[0]) > 0 and np.diff(limits[1]) > 0:
            extent = zoom.get_extent()
            pix_width = (np.diff(extent[0:2])[0]) / np.diff(limits[0])
            rect = plt.Rectangle(
                tuple((np.array(extent[::2]) - pix_width / 2).astype(float)),
                float(np.diff(extent[0:2])[0]),
                float(np.diff(extent[2:])[0]),
                ec="r",
                fc="none",
            )
            axs[0].add_patch(rect)
            axs[0].annotate(
                "Zoom",
                (np.mean(extent[:2]), np.min(extent[2:])),
                c="r",
                size="small",
                ha="center",
                va="bottom",
            )

        # Add colorbar if desired
        if cbar:
            cax = make_axes_locatable(axs[1]).append_axes("right", size="5%", pad=0.05)
            fig.colorbar(zoom, cax=cax, orientation="vertical")

        plt.tight_layout()
        plt.show()

        return limits

    def plot_stats(self, stats_dict=None, stat_groups=[], ylim=None, show=False):
        """
        Plots the statistics contained in the given dictionary.

        Parameters
        ----------
        stats_dict : dict OR None
            Stats to plot in dictionary form. If ``None``, defaults to :attr:`stats`.
        stat_groups : list of str OR None
            Which statistics groups to plot. If empty or ``None`` is provided,
            defaults to all groups present in :attr:`stats`.
        ylim : (int, int) OR None
            Allows the user to pass in desired y limits.
            If ``None``, the default y limits are used.
        show : bool
            Whether or not to immediately show the plot. Defaults to false.
        """
        if stats_dict is None:
            stats_dict = self.stats

        _, ax = plt.subplots(1, 1, figsize=(6, 4))

        stats = ["efficiency", "uniformity", "pkpk_err", "std_err"]
        markers = ["o", "o", "s", "D"]
        legendstats = ["inefficiency", "nonuniformity", "pkpk_err", "std_err"]

        niter = np.arange(0, len(stats_dict["method"]))

        if stat_groups is None or len(stat_groups) == 0:
            stat_keys = list(stats_dict["stats"].keys())
        else:
            stat_keys = [str(group) for group in stat_groups]
        dummylines_modes = []

        for ls_num, stat_key in enumerate(stat_keys):
            stat_group = stats_dict["stats"][stat_key]

            for i in range(len(stats)):
                # Invert the stats if it is efficiency or uniformity.
                y = stat_group[stats[i]]
                if i < 2:
                    y = 1 - np.array(y)

                color = "C%d" % ls_num
                line = ax.scatter(
                    niter, y, marker=markers[i], ec=color, fc="None" if i >= 1 else color
                )
                ax.plot(niter, y, c=color, lw=0.5)

                if i == 0:  # Remember the solid lines for the legend.
                    line = ax.plot([], [], c=color)[0]
                    dummylines_modes.append(line)

        # Make the linestyle legend.
        # Inspired from https://stackoverflow.com/a/46214879
        dummylines_keys = []
        for i in range(len(stats)):
            dummylines_keys.append(
                ax.scatter([], [], marker=markers[i], ec="k", fc="None" if i >= 1 else "k")
            )

        ax.set_xlabel("Iteration")
        ax.set_ylabel("Relative Metrics")
        ax.set_title(self.__class__.__name__ + " Statistics")
        ax.set_yscale("log")
        plt.grid()
        try:  # This fails under all nan or other conditions. Fail elegantly.
            plt.tight_layout()
        except:
            pass
        if ylim is not None:
            ax.set_ylim(ylim)

        # Shade fixed_phase. FUTURE: A more general method could be written
        if "fixed_phase" in stats_dict["flags"] and any(stats_dict["flags"]["fixed_phase"]):
            fp = np.concatenate(
                (stats_dict["flags"]["fixed_phase"], [stats_dict["flags"]["fixed_phase"][-1]])
            ) | np.concatenate(
                ([stats_dict["flags"]["fixed_phase"][0]], stats_dict["flags"]["fixed_phase"])
            )
            niter_fp = np.arange(0, len(stats_dict["method"]) + 1)

            ylim = ax.get_ylim()
            poly = ax.fill_between(
                niter_fp - 0.5, ylim[0], ylim[1], where=fp, alpha=0.1, color="b", zorder=-np.inf
            )
            ax.set_ylim(ylim)

            dummylines_keys.append(poly)
            legendstats.append("fixed_phase")

        # Make the color/linestyle legend.
        plt.legend(dummylines_modes + dummylines_keys, stat_keys + legendstats, loc="lower left")

<<<<<<< HEAD
        plt.plot([-.75, len(stats_dict["method"]) - .25], [1,1], alpha=0)

        ax.set_xlim([-.75, len(stats_dict["method"]) - .25])
=======
        ax.set_xlim([-0.75, len(stats_dict["method"]) - 0.25])
>>>>>>> 5ad51810

        if show:
            plt.show()

        return ax

    # Other helper functions.
    @staticmethod
    def set_mempool_limit(device=0, size=None, fraction=None):
        """
        Helper function to set the `cupy memory pool size
        <https://docs.cupy.dev/en/stable/reference/generated/cupy.cuda.MemoryPool.html#cupy.cuda.MemoryPool>`_.

        Parameters
        ----------
        device : int
            Which GPU to set the limit on. Passed to :meth:`cupy.cuda.Device()`.
        size : int
            Desired number of bytes in the pool. Passed to :meth:`cupy.cuda.MemoryPool.set_limit()`.
        fraction : float
            Fraction of available memory to use. Passed to :meth:`cupy.cuda.MemoryPool.set_limit()`.
        """
        if cp == np:
            raise ValueError("algorithms.py: Cannot set mempool for numpy. Need cupy.")

        mempool = cp.get_default_memory_pool()

        with cp.cuda.Device(device):
            mempool.set_limit(size=size, fraction=fraction)

            print(
                "cupy memory pool limit set to {:.2f} GB...".format(
                    mempool.get_limit() / (1024.0**3)
                )
            )

    @staticmethod
    def get_mempool_limit(device=0):
        """
        Helper function to get the `cupy memory pool size
        <https://docs.cupy.dev/en/stable/reference/generated/cupy.cuda.MemoryPool.html#cupy.cuda.MemoryPool>`_.

        Parameters
        ----------
        device : int
            Which GPU to set the limit on. Passed to :meth:`cupy.cuda.Device()`.

        Returns
        -------
        int
            Current memory pool limit in bytes
        """

        if cp == np:
            raise ValueError("algorithms.py: Cannot get mempool for numpy. Need cupy.")

        mempool = cp.get_default_memory_pool()

        with cp.cuda.Device(device):
            return mempool.get_limit()

    @staticmethod
    def _norm(matrix, xp=cp):
        r"""
        Computes the root of the sum of squares of the given ``matrix``. Implements:

        .. math:: \sqrt{\iint |\vec{E}|^2}

        Parameters
        ----------
        matrix : numpy.ndarray OR cupy.ndarray
            Data, potentially complex.
        xp : module
            This function is used by both :mod:`cupy` and :mod:`numpy`, so we have the option
            for either. Defaults to :mod:`cupy`.

        Returns
        -------
        float
            The result.
        """
        if xp.iscomplexobj(matrix):
            return xp.sqrt(xp.nansum(xp.square(xp.abs(matrix))))
        else:
            return xp.sqrt(xp.nansum(xp.square(matrix)))


class FeedbackHologram(Hologram):
    """
    Experimental holography aided by camera feedback.
    Contains mechanisms for hologram positioning and camera feedback aided by a
    :class:`~slmsuite.hardware.cameraslms.FourierSLM`.

    Attributes
    ----------
    cameraslm : slmsuite.hardware.cameraslms.FourierSLM OR None
        A hologram with experimental feedback needs access to an SLM and camera.
        If None, no feedback is applied (mostly defaults to :class:`Hologram`).
    cam_shape : (int, int)
        Shape of the camera in the meaning of :meth:`numpy.shape()`.
    cam_points : numpy.ndarray
        Array containing points corresponding to the corners of the camera in the SLM's k-space.
        First point is repeated at the end for easy plotting.
    target_ij :  array_like OR None
        Amplitude target in the ``"ij"`` (camera) basis. Of same ``shape`` as the camera in
        :attr:`cameraslm`.  Counterpart to :attr:`target` which is in the ``"knm"``
        (computational k-space) basis.
    img_ij, img_knm
        Cached **amplitude** feedback image in the
        ``"ij"`` (raw camera) basis or
        ``"knm"`` (transformed to computational k-space) basis.
        Measured with :meth:`.measure()`.
    """

    def __init__(self, shape, target_ij=None, cameraslm=None, **kwargs):
        """
        Initializes a hologram with camera feedback.

        Parameters
        ----------
        shape : (int, int)
            Computational shape of the SLM in :mod:`numpy` `(h, w)` form. See :meth:`.Hologram.__init__()`.
        target_ij : array_like OR None
            See :attr:`target_ij`. Should only be ``None`` if the :attr:`target`
            will be generated by other means (see :class:`SpotHologram`), so the
            user should generally provide an array.
        cameraslm : slmsuite.hardware.cameraslms.FourierSLM OR slmsuite.hardware.slms.SLM OR None
            Provides access to experimental feedback.
            If an :class:`slmsuite.hardware.slms.SLM` is passed, this is set to `None`,
            but the information contained in the SLM is passed to the superclass :class:`.Hologram`.
            See :attr:`cameraslm`.
        kwargs
            See :meth:`Hologram.__init__`.
        """
        # Use the Hologram constructor to initialize self.target with proper shape,
        # pass other arguments (esp. slm_shape).
        self.cameraslm = cameraslm
        if self.cameraslm is not None:
            # Determine camera size in SLM-space.
            try:
                amp = self.cameraslm.slm._get_source_amplitude()
                slm_shape = self.cameraslm.slm.shape
            except:
                # See if an SLM was passed.
                try:
                    amp = self.cameraslm._get_source_amplitude()
                    slm_shape = self.cameraslm.shape

                    # We don't have access to all the calibration stuff, so don't
                    # confuse the rest of the init/etc.
                    self.cameraslm = None
                except:
                    raise ValueError("Expected a CameraSLM or SLM to be passed to cameraslm.")

        else:
            amp = kwargs.pop("amp", None)
            slm_shape = None

        if not "slm_shape" in kwargs:
            kwargs["slm_shape"] = slm_shape

        super().__init__(target=shape, amp=amp, **kwargs)

        self.img_ij = None
        self.img_knm = None
        if target_ij is None:
            self.target_ij = None
        else:
            self.target_ij = target_ij.astype(self.dtype)

        if self.cameraslm is not None and self.cameraslm.fourier_calibration is not None:
            # Generate a list of the corners of the camera, for plotting.
            cam_shape = self.cameraslm.cam.shape

            ll = [0, 0]
            lr = [0, cam_shape[0] - 1]
            ur = [cam_shape[1] - 1, cam_shape[0] - 1]
            ul = [cam_shape[1] - 1, 0]

            points_ij = toolbox.format_2vectors(np.vstack((ll, lr, ur, ul, ll)).T)
            points_kxy = self.cameraslm.ijcam_to_kxyslm(points_ij)
            self.cam_points = toolbox.convert_blaze_vector(
                points_kxy, "kxy", "knm", slm=self.cameraslm.slm, shape=self.shape
            )
            self.cam_shape = cam_shape

            # Transform the target, if it is provided.
            if target_ij is not None:
                self.update_target(target_ij, reset_weights=True)

        else:
            self.cam_points = None
            self.cam_shape = None

    # Image transformation helper function.
    def ijcam_to_knmslm(self, img, out=None, blur_ij=None, order=3):
        """
        Convert an image in the camera domain to computational SLM k-space using, in part, the
        affine transformation stored in a cameraslm's Fourier calibration.

        Note
        ~~~~
        This includes two transformations:

         - The affine transformation ``"ij"`` -> ``"kxy"`` (camera pixels to normalized k-space).
         - The scaling ``"kxy"`` -> ``"knm"`` (normalized k-space to computational k-space pixels).

        Parameters
        ----------
        img : numpy.ndarray OR cupy.ndarray
            Image to transform. This should be the same shape as images returned by the camera.
        out : numpy.ndarray OR cupy.ndarray OR None
            If ``out`` is not ``None``, this array will be used to write the memory in-place.
        blur_ij : int OR None
            Applies a ``blur_ij`` pixel-width Gaussian blur to ``img``.
            If ``None``, defaults to the ``"blur_ij"`` flag if present; otherwise zero.
        order : int
            Order of interpolation used for transformation. Defaults to 3 (cubic).

        Returns
        -------
        numpy.ndarray OR cupy.ndarray
            Image transformed into ``"knm"`` space.
        """
        assert self.cameraslm is not None
        assert self.cameraslm.fourier_calibration is not None

        # First transformation.
        conversion = toolbox.convert_blaze_vector(
            (1, 1), "knm", "kxy", slm=self.cameraslm.slm, shape=self.shape
        ) - toolbox.convert_blaze_vector(
            (0, 0), "knm", "kxy", slm=self.cameraslm.slm, shape=self.shape
        )
        M1 = np.diag(np.squeeze(conversion))
        b1 = np.matmul(M1, -toolbox.format_2vectors(np.flip(np.squeeze(self.shape)) / 2))

        # Second transformation.
        M2 = self.cameraslm.fourier_calibration["M"]
        b2 = self.cameraslm.fourier_calibration["b"] - np.matmul(
            M2, self.cameraslm.fourier_calibration["a"]
        )

        # Composite transformation (along with xy -> yx).
        M = cp.array(np.flip(np.flip(np.matmul(M2, M1), axis=0), axis=1))
        b = cp.array(np.flip(np.matmul(M2, b1) + b2))

        # See if the user wants to blur.
        if blur_ij is None:
            if "blur_ij" in self.flags:
                blur_ij = self.flags["blur_ij"]
            else:
                blur_ij = 0

        # FUTURE: use cp_gaussian_filter (faster?); was having trouble with cp_gaussian_filter.
        if blur_ij > 0:
            img = sp_gaussian_filter(img, (blur_ij, blur_ij), output=img, truncate=2)

        cp_img = cp.array(img, dtype=self.dtype)
        cp.abs(cp_img, out=cp_img)

        # Perform affine.
        target = cp_affine_transform(
            input=cp_img,
            matrix=M,
            offset=b,
            output_shape=self.shape,
            order=order,
            output=out,
            mode="constant",
            cval=0,
        )

        # Filter the image. FUTURE: fix.
        # target = cp_gaussian_filter1d(target, blur, axis=0, output=target, truncate=2)
        # target = cp_gaussian_filter1d(target, blur, axis=1, output=target, truncate=2)

        target = cp.abs(target, out=target)
        norm = Hologram._norm(target)
        target *= 1 / norm

        assert (
            norm != 0
        ), "FeedbackHologram.ijcam_to_knmslm(): target_ij is out of range of knm space. Check transformations."

        return target

    # Measurement.
    def measure(self, basis="ij"):
        """
        Method to request a measurement to occur. If :attr:`img_ij` is ``None``,
        then a new image will be grabbed from the camera (this is done automatically in
        algorithms).

        Parameters
        ----------
        basis : str
            The cached image to be sure to fill with new data.
            Can be ``"ij"`` or ``"knm"``.

             - If ``"knm"``, then :attr:`img_ij` and :attr:`img_knm` are filled.
             - If ``"ij"``, then :attr:`img_ij` is filled, and :attr:`img_knm` is ignored.

            This is useful to avoid (expensive) transformation from the ``"ij"`` to the
            ``"knm"`` basis if :attr:`img_knm` is not needed.
        """
        if self.img_ij is None:
            self.cameraslm.slm.write(self.extract_phase(), settle=True)
            self.cameraslm.cam.flush()
            self.img_ij = np.array(self.cameraslm.cam.get_image(), copy=False, dtype=self.dtype)

            if basis == "knm":  # Compute the knm basis image.
                self.img_knm = self.ijcam_to_knmslm(self.img_ij, out=self.img_knm)
                cp.sqrt(self.img_knm, out=self.img_knm)
            else:  # The old image is outdated, erase it. FUTURE: memory concerns?
                self.img_knm = None

            self.img_ij = np.sqrt(self.img_ij)  # Don't load to the GPU if not necessary.
        elif basis == "knm":
            if self.img_knm is None:
                self.img_knm = self.ijcam_to_knmslm(np.square(self.img_ij), out=self.img_knm)
                cp.sqrt(self.img_knm, out=self.img_knm)

    # Target update.
    def update_target(self, new_target, reset_weights=False, plot=False):
        # Transformation order of zero to prevent nan-blurring in MRAF cases.
        self.ijcam_to_knmslm(new_target, out=self.target, order=0)

        if reset_weights:
            self.reset_weights()

        if plot:
            self.plot_farfield(self.target)

    def refine_offset(self, img, basis="kxy"):
        """
        **(NotImplemented)**
        Hones the position of the produced image to the desired target image to compensate for
        Fourier calibration imperfections. Works either by moving the desired camera
        target to align where the image ended up (``basis="ij"``) or by moving
        the :math:`k`-space image to target the desired camera target
        (``basis="knm"``/``basis="kxy"``). This should be run at the user's request
        inbetween :meth:`optimize` iterations.

        Parameters
        ----------
        img : numpy.ndarray
            Image measured by the camera.
        basis : str
            The correction can be in any of the following bases:
            - ``"ij"`` changes the pixel that the spot is expected at,
            - ``"kxy"`` or ``"knm"`` changes the k-vector which the SLM targets.
            Defaults to ``"kxy"`` if ``None``.

        Returns
        -------
        numpy.ndarray
            Euclidean pixel error in the ``"ij"`` basis for each spot.
        """

        raise NotImplementedError()

    # Weighting and stats.
    def _update_weights(self):
        """
        Change :attr:`weights` to optimize towards the :attr:`target` using feedback from
        :attr:`amp_ff`, the computed farfield amplitude.
        """
        feedback = self.flags["feedback"]

        if feedback == "computational":
            self._update_weights_generic(self.weights, self.amp_ff, self.target)
        elif feedback == "experimental":
            self.measure("knm")  # Make sure data is there.
            self._update_weights_generic(self.weights, self.img_knm, self.target)

    def _calculate_stats_experimental(self, stats, stat_groups=[]):
        """
        Wrapped by :meth:`FeedbackHologram.update_stats()`.
        """
        if "experimental_knm" in stat_groups:
            self.measure("knm")  # Make sure data is there.

            stats["experimental_knm"] = self._calculate_stats(
                self.img_knm,
                self.target,
                efficiency_compensation=True,
                raw="raw_stats" in self.flags and self.flags["raw_stats"],
            )
        if "experimental_ij" in stat_groups or "experimental" in stat_groups:
            self.measure("ij")  # Make sure data is there.

            stats["experimental_ij"] = self._calculate_stats(
                self.img_ij.astype(self.dtype),
                self.target_ij,
                xp=np,
                efficiency_compensation=True,
                raw="raw_stats" in self.flags and self.flags["raw_stats"],
            )

    def update_stats(self, stat_groups=[]):
        """
        Calculate statistics corresponding to the desired ``stat_groups``.

        Parameters
        ----------
        stat_groups : list of str
            Which groups or types of statistics to analyze.
        """
        stats = {}

        self._calculate_stats_computational(stats, stat_groups)
        self._calculate_stats_experimental(stats, stat_groups)

        self._update_stats_dictionary(stats)


class FreeSpotHologram(FeedbackHologram):
    """
    Holography optimized for the generation of optical focal arrays.

    Is a subclass of :class:`FeedbackHologram`, but falls back to non-camera-feedback
    routines if :attr:`cameraslm` is not passed.

    Attributes
    ----------
    spot_kxy, spot_ij : array_like of float OR None
        Spot position vectors with shape ``(2, N)`` or ``(3, N)``.
        These vectors are floats.
        The subscript refers to the basis of the vectors, the transformations between
        which are autocomputed.
        If necessary transformations do not exist, :attr:`spot_ij` is set to ``None``.
    external_spot_amp : array_like of float
        When using ``"external_spot"`` feedback or the ``"external_spot"`` stat group,
        the user must supply external data. This data is transferred through this
        attribute. For iterative feedback, have the ``callback()`` function set
        :attr:`external_spot_amp` dynamically. By default, this variable is set to even
        distribution of amplitude.
    spot_integration_width_ij : int
        For spot-specific feedback methods, better SNR is achieved when integrating over
        many camera pixels. This variable stores the width of the integration region
        in ``"ij"`` (camera) space.
    stack : TODO
        TODO
    kernel : TODO
        TODO
    """

    def __init__(
        self,
        spot_kxy,
        spot_amp=None,
        cameraslm=None,
        **kwargs
    ):
        """
        Initializes a :class:`SpotHologram` targeting given spots at ``spot_vectors``.

        Parameters
        ----------
        spot_kxy : array_like
            Spot position vectors with shape ``(2, N)`` or ``(3, N)``.
        spot_amp : array_like OR None
            The amplitude to target for each spot.
            See :attr:`SpotHologram.spot_amp`.
            If ``None``, all spots are assumed to have the same amplitude.
            Normalization is performed automatically; the user is not required to
            normalize.
        cameraslm : slmsuite.hardware.cameraslms.FourierSLM OR None
            If the ``"ij"`` basis is chosen, and/or if the user wants to make use of camera
            feedback, a cameraslm must be provided.
        **kwargs
            Passed to :meth:`.FeedbackHologram.__init__()`.
        """
        # Parse vectors.
        self.spot_kxy = toolbox.format_2vectors(spot_kxy, handle_dimension="pass")
        if self.spot_kxy.shape[0] > 3:
            raise ValueError("Cannot interpret greater dimension than three.")

        if spot_amp is not None:
            assert self.spot_kxy.shape[1] == len(spot_amp.ravel()), \
                "spot_amp must have the same length as the provided spots."

        # Check to make sure spots are within bounds
        kmax = 1    # TODO: replace with correct value.
        if np.any(np.abs(self.spot_kxy) > kmax):
            raise ValueError("Spots outside the bounds of the farfield")

        # Generate ij point spread function (psf)
        if cameraslm is not None:
            psf_kxy = cameraslm.slm.spot_radius_kxy()
            self.spot_ij = cameraslm.kxyslm_to_ijcam(self.spot_kxy)
            psf_ij = toolbox.convert_blaze_radius(psf_kxy, "kxy", "ij", cameraslm)
        else:
            psf_ij = np.nan
            self.spot_ij = None

        if np.isnan(psf_ij):    psf_ij = 0

        # Use semi-arbitrary values to determine integration widths. The default width is:
        #  - six times the psf,
        #  - but then clipped to be:
        #    + larger than 3 and
        #    + smaller than the minimum inf-norm distance between spots divided by 1.5
        #      (divided by 1 would correspond to the largest non-overlapping integration
        #      regions; 1.5 gives comfortable padding)
        #  - and finally forced to be an odd integer.

        # TODO: unify with SpotHologram
        min_psf = 3

        if self.spot_ij is not None:
            dist_ij = np.max([toolbox.smallest_distance(self.spot_ij) / 1.5, min_psf])
            if psf_ij > dist_ij:
                warnings.warn(
                    "The expected camera spot point-spread-function is too large. "
                    "Clipping to a smaller "
                )
            self.spot_integration_width_ij = np.clip(6 * psf_ij, 3, dist_ij)
            self.spot_integration_width_ij =  int(2 * np.floor(self.spot_integration_width_ij / 2) + 1)

            cam_shape = cameraslm.cam.shape

            if (
                np.any(self.spot_ij[0] < self.spot_integration_width_ij / 2) or
                np.any(self.spot_ij[1] < self.spot_integration_width_ij / 2) or
                np.any(self.spot_ij[0] >= cam_shape[1] - self.spot_integration_width_ij / 2) or
                np.any(self.spot_ij[1] >= cam_shape[0] - self.spot_integration_width_ij / 2)
            ):
                raise ValueError(
                    "Spots outside camera bounds!\nSpots:\n{}\nBounds: {}".format(
                        self.spot_ij, cam_shape
                    )
                )
        else:
            self.spot_integration_width_ij = None

        # Initialize target/etc with fake shape.
        super().__init__(shape=(1,1), target_ij=None, cameraslm=cameraslm, **kwargs)

        # Replace the fake shape with the SLM shape.
        self.shape = self.slm_shape

        # Fill the target with data.
        self.update_target(new_target=spot_amp, reset_weights=True)

        # Set the external amp variable to be perfect by default.
        self.external_spot_amp = np.ones(self.target.shape)

        # Default helper variables.
        self.kernel = None
        self.stack = None
        self.cuda = False

        # Custom GPU kernels for speed.
        if np != cp:
            try:
                self._far2near_cuda = cp.RawKernel(
                    r'''
                    #include <cupy/complex.cuh>
                    extern "C"
                    __global__ void f2n(
                        const complex<float>* farfield, // Input (N)
                        const unsigned int WH,          // Size of nearfield
                        const unsigned int N,           // Size of farfield
                        const unsigned int D,           // Dimension of spots (2 or 3)
                        const float* kxyz,              // Spot parameters (D*N)
                        const complex<float>* X,        // X grid (WH)
                        const complex<float>* Y,        // Y grid (WH)
                        const complex<float>* RR,       // RR grid (WH, required when D==3)
                        const int* m,                   // Map index (M)
                        const complex<float>* map,      // Maps (M*WH)
                        const unsigned int M,           // Number of maps
                        complex<float>* nearfield       // Output (WH)
                    ) {
                        // nf is each pixel in the nearfield.
                        int nf = blockDim.x * blockIdx.x + threadIdx.x;

                        if (nf < WH) {
                            // Make a local result variable to avoid talking with global memory.
                            complex<float> result = 0;

                            // Copy data that will be used multiple times per thread into local memory (this might not matter though).
                            complex<float> local_X = X[nf];
                            complex<float> local_Y = Y[nf];

                            if (D == 3) {
                                // Additional copy for 3D spots.
                                complex<float> local_RR = RR[nf];

                                // Loop over all the spots (compiler should handle optimizing the trinary).
                                for (int i = 0; i < N; i++) {
                                    result += farfield[i]
                                    * ((M > 0) ? map[nf + m[i] * WH] : 1)
                                    * exp(
                                        local_X  * kxyz[i] +
                                        local_Y  * kxyz[i + N] +
                                        local_RR * kxyz[i + N + N]
                                    );
                                }
                            } else {
                                // Loop over all the spots (compiler should handle optimizing the trinary).
                                for (int i = 0; i < N; i++) {
                                    result += farfield[i]
                                    * ((M > 0) ? map[nf + m[i] * WH] : 1)
                                    * exp(
                                        local_X * kxyz[i] +
                                        local_Y * kxyz[i + N]
                                    );
                                }
                            }

                            // Export the result to global memory.
                            nearfield[nf] = result;
                        }
                    }
                    ''',
                    'f2n'
                )

                self._near2far_cuda = cp.RawKernel(
                    r'''
                    #include <cupy/complex.cuh>
                    extern "C"  __device__ void warpReduce(
                        complex<float>* sdata, // volatile 
                        unsigned int tid
                    ) {
                        sdata[tid] += sdata[tid + 32]; __syncwarp();
                        sdata[tid] += sdata[tid + 16]; __syncwarp();
                        sdata[tid] += sdata[tid + 8];  __syncwarp();
                        sdata[tid] += sdata[tid + 4];  __syncwarp();
                        sdata[tid] += sdata[tid + 2];  __syncwarp();
                        sdata[tid] += sdata[tid + 1];  __syncwarp();
                    }

                    extern "C" __global__ void n2f(
                        const complex<float>* nearfield,        // Input (WH)
                        const unsigned int WH,                  // Size of nearfield
                        const unsigned int N,                   // Size of farfield
                        const unsigned int D,                   // Dimension of spots (2 or 3)
                        const float* kxyz,                      // Spot parameters (D*N)
                        const complex<float>* X,                // X grid (WH)
                        const complex<float>* Y,                // Y grid (WH)
                        const complex<float>* RR,               // RR grid (WH, required when D==3)
                        const int* m,                           // Map index (M)
                        const complex<float>* map,              // Maps (M*WH)
                        const unsigned int M,                   // Number of maps
                        complex<float>* farfield_intermediate   // Output (blockIdx.x*N)
                    ) {
                        // Allocate shared data which will store intermediate results.
                        // (Hardcoded to 1024 block size).
                        __shared__ complex<float> sdata[1024];

                        // Make some IDs.
                        int ff = blockIdx.y;                    // Farfield index  [0, N)
                        int tid = threadIdx.x;                  // Thread ID
                        int rid = blockIdx.x + ff * gridDim.x;  // Farfield result ID
                        int nf = blockDim.x * blockIdx.x + tid; // Nearfield index [0, WH)

                        if (nf < WH) {
                            // Do the overlap integrand for one nearfield-farfield mapping.
                            sdata[tid] = conj(nearfield[nf])
                            * (M > 0 ? map[nf + WH * m[ff]] : 1)
                            * exp(
                                X[nf] * kxyz[ff] +
                                Y[nf] * kxyz[ff + N] +
                                (D == 3 ? (RR[nf] * kxyz[ff + N + N]) : 0)
                            );
                        } else {
                            sdata[tid] = 0;
                        }

                        // Now we want to integrate by summing these results.
                        // Note that we assume 1024 block size and 32 warp size (change this?).
                        __syncthreads();

                        if (tid < 512) { sdata[tid] += sdata[tid + 512]; } __syncthreads();
                        if (tid < 256) { sdata[tid] += sdata[tid + 256]; } __syncthreads();
                        if (tid < 128) { sdata[tid] += sdata[tid + 128]; } __syncthreads();
                        if (tid < 64) {  sdata[tid] += sdata[tid + 64];  } __syncthreads();
                        if (tid < 32) {
                            // The last 32 thread don't require __syncthreads() as they can be warped.
                            warpReduce(sdata, tid);

                            // Save the summed results to global memory.
                            if (tid == 0) { farfield_intermediate[rid] = sdata[0]; }
                        }
                    }
                    ''',
                    'n2f'
                )

                self.cuda = True
                self._nearfield2farfield_cuda_intermediate = None
            except:
                warnings.warn("Raw CUDA kernel failed to compile. Falling back to cupy.")

    def __len__(self):
        """
        Overloads ``len()`` to return the number of spots in this :class:`FreeSpotHologram`.

        Returns
        -------
        int
            The length of :attr:`spot_amp`.
        """
        return self.spot_kxy.shape[1]

    # Projection backend helper functions.
    def _build_stack(self, D=2):
        """
        Builds the coordinate stack, which is a stack of the
        :math:`2\pi i x`, :math:`2\pi i y`, and
        (if desired) :math:`\pi i r^2 = \pi i (x^2 + y^2)` coordinates corresponding
        to the position of each pixel. The :math:`i\pi` factors are to make compute of
        the kernels trivial, i.e. such that these factors (and squares) do not have
        be calculated at each iteration.
        """
        X = (2 * cp.pi) * cp.array(self.cameraslm.slm.x_grid, dtype=self.dtype_complex).ravel()
        Y = (2 * cp.pi) * cp.array(self.cameraslm.slm.y_grid, dtype=self.dtype_complex).ravel()

        if D == 2:      # 2D spots
            self.stack = cp.stack((X, Y), axis=-1)       # Shape (H*W, 2)
        elif D == 3:    # 3D spots
            # Currently restricted to non-cylindrical focusing.
            # This is a good assumption if the SLM has square pixel size.
            # And the optical train does not include cylindrical optics.
            # RR = pi * (x_grid ^2 + y_grid ^ 2)
            RR = (1 / (4 * cp.pi)) * (cp.square(X) + cp.square(Y))
            self.stack = cp.stack((X, Y, RR), axis=-1)   # Shape (H*W, 3)
        else:
            raise ValueError(f"Expected spots to be 2D or 3D. Found {D}D")

        # Rotate to imaginary afterward (not before so we can square X and Y when calculating RR).
        self.stack *= 1j

    def _build_kernel_batched(self, spot_kxy, out=None):
        """
        Uses the coordinate stack to produce the kernel, a stack of images corresponding
        to the blaze and lens directing power to each desired spot in the farfield.

        Parameters
        ----------
        spot_kxy : numpy.ndarray
            Vector locations of the spot, in two or three dimensions.
            See :attr:`spot_kxy`.
        out : numpy.ndarray OR None
            Array to direct data to when in-place. None if out-of-place.
        """
        (D, N) = spot_kxy.shape                         # Shape (2|3, N)

        # Parse stack.
        if self.stack is None:
            self._build_stack(D)                        # Shape (H*W, 2|3)

        # Parse out.
        out_shape = (np.prod(self.slm_shape), N)        # Shape (H*W, N)
        if out is None:
            out = cp.zeros(out_shape, dtype=self.dtype_complex)
        if out.shape != out_shape:
            raise ValueError(f"out shape {out.shape} does not matched the expected {out_shape}")

        # Evaluate the result in a (hopefully) memory and compute efficient way.
        out = cp.matmul(self.stack, spot_kxy, out=out)  # (H*W, 2|3) x (2|3, N) = (H*W, N)

        # Convert from phase to complex amplitude.
        out = cp.exp(out, out=out)

        return out

    def _nearfield2farfield(self, nearfield, farfield_out=None, cuda=None):
        """
        Maps the ``(H,W)`` nearfield (complex value on the SLM)
        onto the ``(N,1)`` farfield (complex value for each spot).
        """
        if farfield_out is None:
            N = self.spot_kxy.shape[1]
            farfield_out = cp.zeros((N,), dtype=self.dtype_complex)

        if cuda is None: cuda = self.cuda

        if cuda:
            try:
                farfield_out = self._nearfield2farfield_cuda(nearfield, farfield_out)
            except Exception as err:    # Fallback to cupy upon error.
                warnings.warn("Falling back to cupy: " + str(err))
                self.cuda = cuda = False

        if not cuda:
            farfield_out = self._nearfield2farfield_cupy(nearfield, farfield_out)

        return farfield_out

    def _nearfield2farfield_cuda(self, nearfield, farfield_out):
        WH = int(self.slm_shape[0] * self.slm_shape[1])
        N = int(self.spot_kxy.shape[1])
        D = int(self.spot_kxy.shape[0])

        if self.stack is None:
            self._build_stack(D)

        threads_per_block = int(1024)
        assert self._near2far_cuda.max_threads_per_block >= threads_per_block
        if self._near2far_cuda.max_threads_per_block > threads_per_block:
            warnings.warn(
                "Threads per block can be larger than the hardcoded limit of 1024."
                "Remove this limit for enhanced speed."
            )
        blocksx = WH // threads_per_block
        blocksy = N

        print((blocksx, blocksy))

        if self._nearfield2farfield_cuda_intermediate is None:
            self._nearfield2farfield_cuda_intermediate = cp.zeros((blocksy, blocksx), dtype=self.dtype_complex)

        spot_kxy_float = cp.array(self.spot_kxy, self.dtype)    # TODO: Make this faster.

        # Call the RawKernel.
        self._near2far_cuda(
            (blocksx, blocksy),
            (threads_per_block, 1),
            (
                nearfield.ravel(),
                WH, N, D,
                spot_kxy_float,
                self.stack[:, 0],
                self.stack[:, 1],
                self.stack[:, 2] if D == 3 else 0,
                0, 0, 0,
                self._nearfield2farfield_cuda_intermediate.ravel()
            )
        )

        print(WH)
        print(self.stack.shape)
        print(self.stack[0, :])
        print(self._nearfield2farfield_cuda_intermediate)
        print(cp.abs(self._nearfield2farfield_cuda_intermediate))
        print(self._nearfield2farfield_cuda_intermediate.shape)
        print(farfield_out.shape)

        # Sum over all the blocks to get the final answers using optimized cupy methods.
        farfield_out = cp.sum(self._nearfield2farfield_cuda_intermediate, axis=1, out=farfield_out)
        farfield_out *= (1 / Hologram._norm(farfield_out, mp=cp))

        return farfield_out

    def _nearfield2farfield_cupy(self, nearfield, farfield_out):
        # Conjugate the nearfield to properly take the overlap integral.
        # FYI: Nearfield shape is (H,W)
        nearfield = cp.conj(nearfield, out=nearfield)

        N = self.spot_kxy.shape[1]
        N_batch_max = 50

        if farfield_out is None:
            farfield_out = cp.zeros((N, ), dtype=self.dtype_complex)

        def collapse_kernel(kernel, out):
            # (1,H*W) x (H*W, N) = (N,1)^T
            cp.matmul(nearfield.ravel()[np.newaxis, :], kernel, out=out[np.newaxis, :])

        if self.kernel is None:
            self.spot_kxy_complex = cp.array(self.spot_kxy, self.dtype_complex)

        if N <= N_batch_max:
            if self.kernel is None:
                self.kernel = self._build_kernel_batched(self.spot_kxy_complex, out=self.kernel)

            collapse_kernel(self.kernel, out=farfield_out)
        else:
            if self.kernel is None:
                self.kernel = cp.zeros((np.prod(self.slm_shape), N_batch_max), dtype=self.dtype_complex)

            batches = 1 + N // N_batch_max
            for batch in range(batches):
                batch_slice = slice(batch * N_batch_max, np.clip((batch+1) * N_batch_max, 0, N))
                kernel_slice = slice(0, batch_slice.stop - batch_slice.start)
                self.kernel[:, kernel_slice] = self._build_kernel_batched(
                    self.spot_kxy_complex[:, batch_slice],
                    out=self.kernel[:, kernel_slice]
                )

                collapse_kernel(self.kernel[:, kernel_slice], out=farfield_out[batch_slice])

        farfield_out *= (1 / Hologram._norm(farfield_out, mp=cp))

        # unconjugate nearfield (leave it unchanged).
        nearfield = cp.conj(nearfield, out=nearfield)

        return farfield_out

    def _farfield2nearfield(self, farfield, nearfield_out=None, cuda=None):
        """
        Maps the ``(N,1)`` farfield (complex value for each spot)
        onto the ``(H,W)`` nearfield (complex value on the SLM).
        """
        if nearfield_out is None:
            nearfield_out = cp.zeros(self.slm_shape, dtype=self.dtype_complex)

        if cuda is None: cuda = self.cuda

        if cuda:
            try:
                nearfield_out = self._farfield2nearfield_cuda(farfield, nearfield_out)
            except Exception as err:    # Fallback to cupy upon error.
                warnings.warn("Falling back to cupy: " + str(err))
                self.cuda = cuda = False

        if not cuda:
            nearfield_out = self._farfield2nearfield_cupy(farfield, nearfield_out)

        return nearfield_out

    def _farfield2nearfield_cuda(self, farfield, nearfield_out):
        WH = int(self.slm_shape[0] * self.slm_shape[1])
        N = int(self.spot_kxy.shape[1])
        D = int(self.spot_kxy.shape[0])

        if self.stack is None:
            self._build_stack(D)

        threads_per_block = int(self._far2near_cuda.max_threads_per_block)
        blocks = WH // threads_per_block

        spot_kxy_float = cp.array(self.spot_kxy, self.dtype)    # TODO: Make this faster.

        # Call the RawKernel.
        self._far2near_cuda(
            (blocks,),
            (threads_per_block,),
            (
                farfield,
                WH, N, D,
                spot_kxy_float,
                self.stack[:, 0],
                self.stack[:, 1],
                self.stack[:, 2] if D == 3 else 0,
                0, 0, 0,
                nearfield_out.ravel()
            )
        )

        return nearfield_out

    def _farfield2nearfield_cupy(self, farfield, nearfield_out):
        # FYI: Farfield shape is (N,1)
        N = self.spot_kxy.shape[1]
        N_batch_max = 50

        def expand_kernel(kernel, farfield, out):
            # (H*W, N) x (N,1) = (H*W, 1)   ===reshape===>   (H,W)
            return cp.matmul(kernel, farfield[:, np.newaxis], out=out[:, np.newaxis])

        if self.kernel is None:
            self.spot_kxy_complex = cp.array(self.spot_kxy, self.dtype_complex)

        if N <= N_batch_max:
            if self.kernel is None:
                self.kernel = self._build_kernel_batched(self.spot_kxy_complex, out=self.kernel)

            expand_kernel(self.kernel, farfield, out=nearfield_out.ravel())
        else:
            if self.kernel is None:
                self.kernel = cp.zeros((np.prod(self.slm_shape), N_batch_max), dtype=self.dtype_complex)

            nearfield_out_temp = cp.zeros(self.slm_shape, dtype=self.dtype_complex)

            batches = 1 + N // N_batch_max

            # print(N)

            for batch in range(batches):
                batch_slice = slice(batch * N_batch_max, np.clip((batch+1) * N_batch_max, 0, N))
                # kernel_slice = slice(0, np.clip(N_batch_max, 0, N - batch * N_batch_max))
                kernel_slice = slice(0, batch_slice.stop - batch_slice.start)
                # print(batch)
                # print(batch_slice)
                # print(kernel_slice)
                # print(self.kernel.shape)
                self.kernel[:, kernel_slice] = self._build_kernel_batched(
                    self.spot_kxy_complex[:, batch_slice],
                    out=self.kernel[:, kernel_slice]
                )
                # print(self.kernel[:, batch_slice].shape)

                if batch == 0:
                    expand_kernel(self.kernel[:, kernel_slice], farfield[batch_slice], out=nearfield_out.ravel())
                else:
                    expand_kernel(self.kernel[:, kernel_slice], farfield[batch_slice], out=nearfield_out_temp.ravel())
                    nearfield_out += nearfield_out_temp

        return nearfield_out

    # Target update.
    def update_target(self, new_target, reset_weights=False, plot=False):
        """
        Change the target to something new. This method handles cleaning and normalization.

        Parameters
        ----------
        new_target : array_like OR None
            If ``None``, sets the target to zero. The ``None`` case is used internally
            by :class:`SpotHologram`.   TODO
        reset_weights : bool
            Whether to overwrite ``weights`` with ``target``.
        plot : bool
            Calls :meth:`.plot_farfield()` on :attr:`target`.
        """
        if new_target is None:
            # Default to even power on all spots.
            N = len(self)
            self.target = cp.full(shape=(N,), fill_value=1/np.sqrt(N), dtype=self.dtype)
        else:
            new_target = np.squeeze(new_target.ravel())
            if new_target.shape != (len(self),):
                raise ValueError(
                    "Target must be of appropriate shape. "
                    "Initialize a new Hologram if a different shape is desired."
                )

            self.target = cp.array(new_target, dtype=self.dtype, copy=False)
            cp.abs(self.target, out=self.target)
            self.target *= 1 / Hologram._norm(self.target)

        if reset_weights:
            self.reset_weights()

        if plot:
            raise NotImplementedError()

    # Weighting and stats.
    def _update_weights(self):
        """
        Change :attr:`weights` to optimize towards the :attr:`target` using feedback from
        :attr:`amp_ff`, the computed farfield amplitude.
        """
        feedback = self.flags["feedback"]

        if feedback == "computational":
            feedback = self.flags["feedback"] = "computational_spot"

        # Weighting strategy depends on the chosen feedback method.
        if feedback == "computational_spot":
            amp_feedback = self.amp_ff
        elif feedback == "experimental_spot":
            self.measure(basis="ij")

            amp_feedback = np.sqrt(analysis.take(
                np.square(np.array(self.img_ij, copy=False, dtype=self.dtype)),
                self.spot_ij,
                self.spot_integration_width_ij,
                centered=True,
                integrate=True
            ))
        elif feedback == "external_spot":
            amp_feedback = self.external_spot_amp
        else:
            raise ValueError("algorithms.py: Feedback '{}' not recognized.".format(feedback))

        # Apply weights.
        self._update_weights_generic(
            self.weights,
            cp.array(amp_feedback, copy=False, dtype=self.dtype),
            self.target,
            nan_checks=True
        )

    def _calculate_stats_computational_spot(self, stats, stat_groups=[]):
        """
        Wrapped by :meth:`SpotHologram.update_stats()`.
        """
        if "computational_spot" in stat_groups:
            stats["computational_spot"] = self._calculate_stats(
                self.amp_ff,
                self.target,
                efficiency_compensation=False,
                raw="raw_stats" in self.flags and self.flags["raw_stats"]
            )

    def _calculate_stats_experimental_spot(self, stats, stat_groups=[]):
        """
        Wrapped by :meth:`SpotHologram.update_stats()`.
        """
        if "experimental_spot" in stat_groups:
            self.measure(basis="ij")

            pwr_img = np.square(self.img_ij)

            pwr_feedback = analysis.take(
                pwr_img,
                self.spot_ij,
                self.spot_integration_width_ij,
                centered=True,
                integrate=True
            )

            stats["experimental_spot"] = self._calculate_stats(
                np.sqrt(pwr_feedback),
                self.spot_amp,
                mp=np,
                efficiency_compensation=False,
                total=np.sum(pwr_img),
                raw="raw_stats" in self.flags and self.flags["raw_stats"]
            )

        if "external_spot" in stat_groups:
            pwr_feedback = np.square(np.array(self.external_spot_amp, copy=False, dtype=self.dtype))
            stats["external_spot"] = self._calculate_stats(
                np.sqrt(pwr_feedback),
                self.spot_amp,
                mp=np,
                efficiency_compensation=False,
                total=np.sum(pwr_feedback),
                raw="raw_stats" in self.flags and self.flags["raw_stats"]
            )

    def update_stats(self, stat_groups=[]):
        """
        Calculate statistics corresponding to the desired ``stat_groups``.

        Parameters
        ----------
        stat_groups : list of str
            Which groups or types of statistics to analyze.
        """
        stats = {}

        self._calculate_stats_computational_spot(stats, stat_groups)
        self._calculate_stats_experimental_spot(stats, stat_groups)

        self._update_stats_dictionary(stats)


class SpotHologram(FeedbackHologram):
    """
    Holography optimized for the generation of optical focal arrays.

    Is a subclass of :class:`FeedbackHologram`, but falls back to non-camera-feedback
    routines if :attr:`cameraslm` is not passed.

    Tip
    ~~~
    Quality of life features to generate noise regions for mixed region amplitude
    freedom (MRAF) algorithms are supported. Specifically, set ``null_region``
    parameters to help specify where the noise region is not.

    Attributes
    ----------
    spot_knm, spot_kxy, spot_ij : array_like of float OR None
        Stored vectors with shape ``(2, N)`` in the style of
        :meth:`~slmsuite.holography.toolbox.format_2vectors()`.
        These vectors are floats.
        The subscript refers to the basis of the vectors, the transformations between
        which are autocomputed.
        If necessary transformations do not exist, :attr:`spot_ij` is set to ``None``.
    spot_knm_rounded : array_like of int
        :attr:`spot_knm` rounded to nearest integers (indices).
        These vectors are integers.
        This is necessary because
        GS algorithms operate on a pixel grid, and the target for each spot in a
        :class:`SpotHologram` is a single pixel (index).
    spot_kxy_rounded, spot_ij_rounded : array_like of float
        Once :attr:`spot_knm_rounded` is rounded, the original :attr:`spot_kxy`
        and :attr:`spot_ij` are no longer accurate. Transformations are again used
        to backcompute the positions in the ``"ij"`` and ``"kxy"`` bases corresponding
        to the true computational location of a given spot.
        These vectors are floats.
    spot_amp : array_like of float
        The target amplitude for each spot.
        Must have length corresponding to the number of spots.
        For instance, the user can request dimmer or brighter spots.
    external_spot_amp : array_like of float
        When using ``"external_spot"`` feedback or the ``"external_spot"`` stat group,
        the user must supply external data. This data is transferred through this
        attribute. For iterative feedback, have the ``callback()`` function set
        :attr:`external_spot_amp` dynamically. By default, this variable is set to even
        distribution of amplitude.
    spot_integration_width_knm : int
        For spot-specific feedback methods, better SNR is achieved when integrating over
        many farfield pixels. This variable stores the width of the integration region
        in ``"knm"`` (farfield) space.
    spot_integration_width_ij : int
        For spot-specific feedback methods, better SNR is achieved when integrating over
        many camera pixels. This variable stores the width of the integration region
        in ``"ij"`` (camera) space.
    null_knm : array_like of float OR None
        In addition to points where power is desired, :class:`SpotHologram` is equipped
        with quality of life features to select points where power is undesired. These
        points are stored in :attr:`null_knm` with shape ``(2, M)`` in the style of
        :meth:`~slmsuite.holography.toolbox.format_2vectors()`. A region around these
        points is set to zero (null) and not allowed to participate in the noise region.
    null_radius_knm : float
        The radius in ``"knm"`` space around the points :attr:`null_knm` to zero or null
        (prevent from participating in the ``nan`` noise region).
        This is useful to prevent power being deflected to very high orders,
        which are unlikely to be properly represented in practice on a physical SLM.
    null_region_knm : array_like of bool OR ``None``
        Array of shape :attr:`shape`. Where ``True``, sets the background to zero
        instead of nan. If ``None``, has no effect.
    """

    def __init__(
        self,
        shape,
        spot_vectors,
        basis="knm",
        spot_amp=None,
        cameraslm=None,
        null_vectors=None,
        null_radius=None,
        null_region=None,
        null_region_radius_frac=None,
<<<<<<< HEAD
        **kwargs
=======
        subpixel=False,
        **kwargs,
>>>>>>> 5ad51810
    ):
        """
        Initializes a :class:`SpotHologram` targeting given spots at ``spot_vectors``.

        Parameters
        ----------
        shape : (int, int)
            Computational shape of the SLM. See :meth:`.Hologram.__init__()`.
        spot_vectors : array_like
            Spot position vectors with shape ``(2, N)`` in the style of
            :meth:`~slmsuite.holography.toolbox.format_2vectors()`.
        basis : str
            The spots can be in any of the following bases:

            - ``"ij"`` for camera coordinates (pixels),
            - ``"kxy"`` for centered normalized SLM k-space (radians).
            - ``"knm"`` for computational SLM k-space (pixels).

            Defaults to ``"knm"`` if ``None``.
        spot_amp : array_like OR None
            The amplitude to target for each spot.
            See :attr:`SpotHologram.spot_amp`.
            If ``None``, all spots are assumed to have the same amplitude.
            Normalization is performed automatically; the user is not required to
            normalize.
        cameraslm : slmsuite.hardware.cameraslms.FourierSLM OR None
            If the ``"ij"`` basis is chosen, and/or if the user wants to make use of camera
            feedback, a cameraslm must be provided.
        null_vectors : array_like OR None
            Null position vectors with shape ``(2, N)`` in the style of
            :meth:`~slmsuite.holography.toolbox.format_2vectors()`.
            MRAF methods are forced zero around these points.
        null_radius : float OR None
            Radius to null around in the given ``basis``.
            Note that basis conversions are imperfect for anisotropic basis
            transformations. The radius will always be set to be circular in ``"knm"``
            space, and will attempt to match to the closest circle
            to the (potentially elliptical) projection into ``"knm"`` from the given ``basis``.
        null_region : array_like OR None
            Array of shape :attr:`shape`. Where ``True``, sets the background to zero
            instead of nan. If ``None``, has no effect.
        null_region_radius_frac : float OR None
            Helper function to set the ``null_region`` to zero for Fourier space radius fractions above
            ``null_region_radius_frac``. This is useful to prevent power being deflected
            to very high orders, which are unlikely to be properly represented in
            practice on a physical SLM.
        **kwargs
            Passed to :meth:`.FeedbackHologram.__init__()`.
        """
        # Parse vectors.
        vectors = toolbox.format_2vectors(spot_vectors)

        if spot_amp is not None:
            assert np.shape(vectors)[1] == len(
                spot_amp.ravel()
            ), "spot_amp must have the same length as the provided spots."

        # Parse null_vectors
        if null_vectors is not None:
            null_vectors = toolbox.format_2vectors(null_vectors)
            assert np.all(
                np.shape(null_vectors) == np.shape(null_vectors)
            ), "spot_amp must have the same length as the provided spots."
        else:
            self.null_knm = None
            self.null_radius_knm = None
        self.null_region_knm = None

        # Interpret vectors depending upon the basis.
        if basis is None or basis == "knm":  # Computational Fourier space of SLM.
            self.spot_knm = vectors

            if cameraslm is not None:
                self.spot_kxy = toolbox.convert_blaze_vector(
                    self.spot_knm, "knm", "kxy", cameraslm.slm, shape
                )

                if cameraslm.fourier_calibration is not None:
                    self.spot_ij = cameraslm.kxyslm_to_ijcam(self.spot_kxy)
                else:
                    self.spot_ij = None
            else:
                self.spot_kxy = None
                self.spot_ij = None

            # Handle null parameters.
            self.null_knm = null_vectors
            self.null_radius_knm = null_radius
            self.null_region_knm = null_region
        elif basis == "kxy":  # Normalized units.
            assert cameraslm is not None, "We need a cameraslm to interpret kxy."

            self.spot_kxy = vectors

            if hasattr(cameraslm, "fourier_calibration"):
                if cameraslm.fourier_calibration is not None:
                    self.spot_ij = cameraslm.kxyslm_to_ijcam(vectors)
                    # This is okay for non-feedback GS, so we don't error.
            else:
                self.spot_ij = None

            self.spot_knm = toolbox.convert_blaze_vector(
                self.spot_kxy, "kxy", "knm", cameraslm.slm, shape
            )
        elif basis == "ij":  # Pixel on the camera.
            assert cameraslm is not None, "We need an cameraslm to interpret ij."
            assert cameraslm.fourier_calibration is not None, (
                "We need an cameraslm with "
                "fourier-calibrated kxyslm_to_ijcam and ijcam_to_kxyslm transforms "
                "to interpret ij."
            )

            self.spot_ij = vectors
            self.spot_kxy = cameraslm.ijcam_to_kxyslm(vectors)
            self.spot_knm = toolbox.convert_blaze_vector(vectors, "ij", "knm", cameraslm, shape)
        else:
            raise Exception("algorithms.py: Unrecognized basis for spots '{}'.".format(basis))

        # Handle null conversions in the ij or kxy cases.
        if basis == "ij" or basis == "kxy":
            if null_vectors is not None:
                # Convert the null vectors.
                self.null_knm = toolbox.convert_blaze_vector(
                    null_vectors, basis, "knm", cameraslm, shape
                )

                # Convert the null radius.
                if null_radius is not None:
                    self.null_radius_knm = toolbox.convert_blaze_radius(
                        null_radius, basis, "knm", cameraslm, shape
                    )
                else:
                    self.null_radius_knm = None
            else:
                self.null_knm = None
                self.null_radius_knm = None

            self.null_region_knm = null_region

        # Generate point spread functions (psf) for the knm and ij bases
        if cameraslm is not None:
            psf_kxy = np.mean(cameraslm.slm.spot_radius_kxy())
            psf_knm = toolbox.convert_blaze_radius(psf_kxy, "kxy", "knm", cameraslm.slm, shape)
            psf_ij = toolbox.convert_blaze_radius(psf_kxy, "kxy", "ij", cameraslm, shape)
        else:
            psf_knm = 0
            psf_ij = np.nan

        if np.isnan(psf_knm):
            psf_knm = 0
        if np.isnan(psf_ij):
            psf_ij = 0

<<<<<<< HEAD
=======
        if subpixel:
            warnings.warn(
                "algorithms.py: subpixel spot sampling is an experimental feature "
                "and should be used with caution."
            )
            if psf_knm > 0.5:
                self.subpixel_beamradius_knm = psf_knm
            else:
                raise ValueError(
                    "algorithms.py: nearfield amplitude is not sufficiently padded to have "
                    "appreciable size in the farfield. Consider padding more to use subpixel "
                    "features."
                )
        else:
            self.subpixel_beamradius_knm = None

>>>>>>> 5ad51810
        # Use semi-arbitrary values to determine integration widths. The default width is:
        #  - N times the psf,
        #  - but then clipped to be:
        #    + larger than 3 and
        #    + smaller than the minimum inf-norm distance between spots divided by 1.5
        #      (divided by 1 would correspond to the largest non-overlapping integration
        #      regions; 1.5 gives comfortable padding)
        #  - and finally forced to be an odd integer.
        N = 10  # TODO: non-arbitrary
        min_psf = 3

        dist_knm = np.max([toolbox.smallest_distance(self.spot_knm) / 1.5, min_psf])
        self.spot_integration_width_knm = np.clip(N * psf_knm, min_psf, dist_knm)
        self.spot_integration_width_knm = int(2 * np.floor(self.spot_integration_width_knm / 2) + 1)

        if self.spot_ij is not None:
            dist_ij = np.max([toolbox.smallest_distance(self.spot_ij) / 1.5, min_psf])
            self.spot_integration_width_ij = np.clip(N * psf_ij, min_psf, dist_ij)
            self.spot_integration_width_ij = int(
                2 * np.floor(self.spot_integration_width_ij / 2) + 1
            )
        else:
            self.spot_integration_width_ij = None

        # Check to make sure spots are within relevant camera and SLM shapes.
        if (
            np.any(self.spot_knm[0] < self.spot_integration_width_knm / 2)
            or np.any(self.spot_knm[1] < self.spot_integration_width_knm / 2)
            or np.any(self.spot_knm[0] >= shape[1] - self.spot_integration_width_knm / 2)
            or np.any(self.spot_knm[1] >= shape[0] - self.spot_integration_width_knm / 2)
        ):
            raise ValueError(
                "Spots outside SLM computational space bounds!\nSpots:\n{}\nBounds: {}".format(
                    self.spot_knm, shape
                )
            )

        if self.spot_ij is not None:
            cam_shape = cameraslm.cam.shape

            if (
                np.any(self.spot_ij[0] < self.spot_integration_width_ij / 2)
                or np.any(self.spot_ij[1] < self.spot_integration_width_ij / 2)
                or np.any(self.spot_ij[0] >= cam_shape[1] - self.spot_integration_width_ij / 2)
                or np.any(self.spot_ij[1] >= cam_shape[0] - self.spot_integration_width_ij / 2)
            ):
                raise ValueError(
                    "Spots outside camera bounds!\nSpots:\n{}\nBounds: {}".format(
                        self.spot_ij, cam_shape
                    )
                )

        # Parse spot_amp.
        if spot_amp is None:
            self.spot_amp = np.full(len(vectors[0]), 1.0 / np.sqrt(len(vectors[0])))
        else:
            self.spot_amp = np.ravel(spot_amp)

        # Set the external amp variable to be perfect by default.
        self.external_spot_amp = np.copy(self.spot_amp)

        # Decide the null_radius (if necessary)
        if self.null_knm is not None:
            if self.null_radius_knm is None:
                all_spots = np.hstack((self.null_knm, self.spot_knm))
                self.null_radius_knm = toolbox.smallest_distance(all_spots) / 4

            self.null_radius_knm = int(np.ceil(self.null_radius_knm))

        # Initialize target/etc.
        super().__init__(shape, target_ij=None, cameraslm=cameraslm, **kwargs)

        # Parse null_region after __init__
        if basis == "ij" and null_region is not None:
            # Transformation order of zero to prevent nan-blurring in MRAF cases.
            self.null_region_knm = (
                self.ijcam_to_knmslm(null_region, out=self.null_region_knm, order=0) != 0
            )

        # If we have an input for null_region_radius_frac, then force the null region to
        # exclude higher order k-vectors according to the desired exclusion fraction.
        if null_region_radius_frac is not None:
            # Build up the null region pattern if we have not already done the transform above.
            if self.null_region_knm is None:
                self.null_region_knm = cp.zeros(self.shape, dtype=bool)

            # Make a circle, outside of which the null_region is active.
            xl = cp.linspace(-1, 1, self.null_region_knm.shape[0])
            yl = cp.linspace(-1, 1, self.null_region_knm.shape[1])
            (xg, yg) = cp.meshgrid(xl, yl)
            mask = cp.square(xg) + cp.square(yg) > null_region_radius_frac**2
            self.null_region_knm[mask] = True

        # Fill the target with data.
        self.update_target(reset_weights=True)

    def __len__(self):
        """
        Overloads len() to return the number of spots in this :class:`SpotHologram`.

        Returns
        -------
        int
            The length of :attr:`spot_amp`.
        """
        return self.spot_knm.shape[1]

    # Target update.
    @staticmethod
    def make_rectangular_array(
        shape,
        array_shape,
        array_pitch,
        array_center=None,
        basis="knm",
        orientation_check=False,
        **kwargs,
    ):
        """
        Helper function to initialize a rectangular 2D array of spots, with certain size and pitch.

        Note
        ~~~~
        The array can be in SLM k-space coordinates or in camera pixel coordinates, depending upon
        the choice of ``basis``. For the ``"ij"`` basis, ``cameraslm`` must be included as one
        of the ``kwargs``. See :meth:`__init__()` for more ``basis`` information.

        Important
        ~~~~~~~~~
        Spot positions will be rounded to the grid of computational k-space ``"knm"``,
        to create the target image (of finite size) that algorithms optimize towards.
        Choose ``array_pitch`` and ``array_center`` carefully to avoid undesired pitch
        non-uniformity caused by this rounding.

        Parameters
        ----------
        shape : (int, int)
            Computational shape of the SLM in :mod:`numpy` `(h, w)` form. See :meth:`.SpotHologram.__init__()`.
        array_shape : (int, int) OR int
            The size of the rectangular array in number of spots ``(NX, NY)``.
            If a scalar N is given, assume ``(N, N)``.
        array_pitch : (float, float) OR float
            The spacing between spots in the x and y directions ``(pitchx, pitchy)``.
            If a single pitch is given, assume ``(pitch, pitch)``.
        array_center : (float, float) OR None
            The shift of the center of the spot array from the zeroth order.
            Uses ``(x, y)`` form in the chosen basis.
            If ``None``, defaults to the position of the zeroth order, converted into the
            relevant basis:

             - If ``"knm"``, this is ``(shape[1], shape[0])/2``.
             - If ``"kxy"``, this is ``(0,0)``.
             - If ``"ij"``, this is the pixel position of the zeroth order on the
               camera (calculated via Fourier calibration).

        basis : str
            See :meth:`__init__()`.
        orientation_check : bool
            Whether to delete the last two points to check for parity.
        **kwargs
            Any other arguments are passed to :meth:`__init__()`.
        """
        # Parse size and pitch.
        if isinstance(array_shape, REAL_TYPES):
            array_shape = (int(array_shape), int(array_shape))
        if isinstance(array_pitch, REAL_TYPES):
            array_pitch = (array_pitch, array_pitch)

        # Determine array_center default.
        if array_center is None:
            if basis == "knm":
                array_center = (shape[1] / 2.0, shape[0] / 2.0)
            elif basis == "kxy":
                array_center = (0, 0)
            elif basis == "ij":
                assert "cameraslm" in kwargs, "We need an cameraslm to interpret ij."
                cameraslm = kwargs["cameraslm"]
                assert cameraslm is not None, "We need an cameraslm to interpret ij."
                assert cameraslm.fourier_calibration is not None, (
                    "We need an cameraslm with "
                    "fourier-calibrated kxyslm_to_ijcam and ijcam_to_kxyslm transforms "
                    "to interpret ij."
                )

                array_center = toolbox.convert_blaze_vector((0, 0), "kxy", "ij", cameraslm)

        # Make the grid edges.
        x_edge = np.arange(array_shape[0]) - (array_shape[0] - 1) / 2.0
        x_edge = x_edge * array_pitch[0] + array_center[0]
        y_edge = np.arange(array_shape[1]) - (array_shape[1] - 1) / 2.0
        y_edge = y_edge * array_pitch[1] + array_center[1]

        # Make the grid lists.
        x_grid, y_grid = np.meshgrid(x_edge, y_edge, sparse=False, indexing="xy")
        x_list, y_list = x_grid.ravel(), y_grid.ravel()

        # Delete the last two points if desired and valid.
        if orientation_check and len(x_list) > 2:
            x_list = x_list[:-2]
            y_list = y_list[:-2]

        vectors = np.vstack((x_list, y_list))

        # Return a new SpotHologram.
        return SpotHologram(shape, vectors, basis=basis, spot_amp=None, **kwargs)

    def _update_target_spots(self, reset_weights=False, plot=False):
        """
        Wrapped by :meth:`SpotHologram.update_target()`.
        """
        # Round the spot points to the nearest integer coordinates in knm space.
        self.spot_knm_rounded = np.around(self.spot_knm).astype(int)

        # Convert these to the other coordinate systems if possible.
        if self.cameraslm is not None:
            self.spot_kxy_rounded = toolbox.convert_blaze_vector(
                self.spot_knm_rounded,
                "knm",
                "kxy",
                self.cameraslm.slm,
                self.shape,
            )

            if self.cameraslm.fourier_calibration is not None:
                self.spot_ij_rounded = self.cameraslm.kxyslm_to_ijcam(self.spot_kxy_rounded)
            else:
                self.spot_ij_rounded = None
        else:
            self.spot_kxy_rounded = None
            self.spot_ij_rounded = None

        # Erase previous target in-place.
        if self.null_knm is None:
            self.target.fill(0)
        else:
            # By default, everywhere is "amplitude free", denoted by nan.
            self.target.fill(np.nan)

            # Now we start setting areas where null is desired. First, zero the blanket region.
            if self.null_region_knm is not None:
                self.target[self.null_region_knm] = 0

            # Second, zero the regions around the "null points".
            if self.null_knm is not None:
                all_spots = np.hstack((self.null_knm, self.spot_knm))
                w = int(2 * self.null_radius_knm + 1)

                for ii in range(all_spots.shape[1]):
                    toolbox.imprint(
                        self.target,
                        (np.around(all_spots[0, ii]), w, np.around(all_spots[1, ii]), w),
                        0,
                        centered=True,
                        circular=True,
                    )

        # Set all the target pixels to the appropriate amplitude.
<<<<<<< HEAD
        self.target[self.spot_knm_rounded[1, :], self.spot_knm_rounded[0, :]] = self.spot_amp
=======
        if self.subpixel_beamradius_knm is None:
            self.target[self.spot_knm_rounded[1, :], self.spot_knm_rounded[0, :]] = self.spot_amp
        else:  # Otherwise, make a target consisting of imprinted gaussians (subpixel enabled)
            grid = np.meshgrid(np.arange(self.target.shape[1]), np.arange(self.target.shape[0]))

            for spot_idx in range(len(self)):
                toolbox.imprint(
                    matrix=self.target,
                    window=(
                        self.spot_knm[0, spot_idx],
                        4 * np.ceil(self.subpixel_beamradius_knm) + 1,
                        self.spot_knm[1, spot_idx],
                        4 * np.ceil(self.subpixel_beamradius_knm) + 1,
                    ),
                    function=gaussian2d,
                    grid=grid,
                    imprint_operation="replace",
                    centered=True,
                    circular=True,
                    clip=True,  # End of imprint parameters
                    x0=self.spot_knm[0, spot_idx],  # Start of gaussian2d parameters
                    y0=self.spot_knm[1, spot_idx],
                    a=self.spot_amp[spot_idx],
                    c=0,
                    wx=self.subpixel_beamradius_knm,
                    wy=self.subpixel_beamradius_knm,
                )
>>>>>>> 5ad51810

        self.target /= Hologram._norm(self.target)

        if reset_weights:
            self.reset_weights()

        if plot:
            self.plot_farfield(self.target)

    def update_target(self, reset_weights=False, plot=False):
        """
        From the spot locations stored in :attr:`spot_knm`, update the target pattern.

        Note
        ~~~~
        If there's a cameraslm, updates the :attr:`spot_ij_rounded` attribute
        corresponding to where pixels in the k-space where actually placed (due to rounding
        to integers, stored in :attr:`spot_knm_rounded`), rather the
        idealized floats :attr:`spot_knm`.

        Note
        ~~~~
        The :attr:`target` and :attr:`weights` matrices are modified in-place for speed,
        unlike :class:`.Hologram` or :class:`.FeedbackHologram` which make new matrices.
        This is because spot positions are expected to be corrected using :meth:`correct_spots()`.

        Parameters
        ----------
        reset_weights : bool
            Whether to rest the :attr:`weights` to this new :attr:`target`.
        plot : bool
            Whether to enable debug plotting to see the positions of the spots relative to the
            shape of the camera and slm.
        """
        self._update_target_spots(reset_weights=reset_weights, plot=plot)

    def refine_offset(self, img=None, basis="kxy", force_affine=True, plot=False):
        """
        Hones the positions of the produced spots toward the desired targets to compensate for
        Fourier calibration imperfections. Works either by moving camera integration
        regions to the positions where the spots ended up (``basis="ij"``) or by moving
        the :math:`k`-space targets to target the desired camera pixels
        (``basis="knm"``/``basis="kxy"``). This should be run at the user's request
        inbetween :meth:`optimize` iterations.

        Parameters
        ----------
        img : numpy.ndarray OR None
            Image measured by the camera. If ``None``, defaults to :attr:`img_ij` via :meth:`measure()`.
        basis : str
            The correction can be in any of the following bases:

            - ``"ij"`` changes the pixel that the spot is expected at,
            - ``"kxy"``, ``"knm"`` changes the k-vector which the SLM targets.

            Defaults to ``"kxy"``. If basis is set to ``None``, no correction is applied
            to the data in the :class:`SpotHologram`.
        force_affine : bool
            Whether to force the offset refinement to behave as an affine transformation
            between the original and refined coordinate system. This helps to tame
            outliers. Defaults to ``True``.

        plot : bool
            Enables debug plots.

        Returns
        -------
        numpy.ndarray
            Spot shift in the ``"ij"`` basis for each spot.
        """
        # If no image was provided, get one from cache.
        if img is None:
            self.measure(basis="ij")
            img = self.img_ij

        # Take regions around each point from the given image.
        regions = analysis.take(
            img, self.spot_ij, self.spot_integration_width_ij, centered=True, integrate=False
        )

        # Fast version; have to iterate for accuracy.
        shift_vectors = analysis.image_positions(regions)
        shift_vectors = np.clip(
            shift_vectors, -self.spot_integration_width_ij / 4, self.spot_integration_width_ij / 4
        )

        # Store the shift vector before we force_affine.
        sv1 = self.spot_ij + shift_vectors

        if force_affine:
            affine = analysis.fit_affine(self.spot_ij, self.spot_ij + shift_vectors, plot=plot)
            shift_vectors = (np.matmul(affine["M"], self.spot_ij) + affine["b"]) - self.spot_ij

        # Record the shift vector after we force_affine.
        sv2 = self.spot_ij + shift_vectors

        # Plot the above if desired.
        if plot:
            mask = analysis.take(
                img,
                self.spot_ij,
                self.spot_integration_width_ij,
                centered=True,
                integrate=False,
                return_mask=True,
            )

            plt.figure(figsize=(12, 12))
            plt.imshow(img * mask)
            plt.scatter(sv1[0, :], sv1[1, :], s=200, fc="none", ec="r")
            plt.scatter(sv2[0, :], sv2[1, :], s=300, fc="none", ec="b")
            plt.show()

        # Handle the feedback applied from this refinement.
        if basis is not None:
            if basis == "kxy" or basis == "knm":
                # Modify k-space targets. Don't modify any camera spots.
                self.spot_kxy = self.spot_kxy - (
                    self.cameraslm.ijcam_to_kxyslm(shift_vectors)
                    - self.cameraslm.ijcam_to_kxyslm((0, 0))
                )
                self.spot_knm = toolbox.convert_blaze_vector(
                    self.spot_kxy, "kxy", "knm", self.cameraslm.slm, self.shape
                )
                self.update_target(reset_weights=True)
                self.reset_phase()
            elif basis == "ij":
                # Modify camera targets. Don't modify any k-vectors.
                self.spot_ij = self.spot_ij + shift_vectors
            else:
                raise Exception("Unrecognized basis '{}'.".format(basis))

        return shift_vectors

    # Weighting and stats.
    def _update_weights(self):
        """
        Change :attr:`weights` to optimize towards the :attr:`target` using feedback from
        :attr:`amp_ff`, the computed farfield amplitude.
        """
        feedback = self.flags["feedback"]

        # Weighting strategy depends on the chosen feedback method.
        if feedback == "computational":
            # Pixel-by-pixel weighting
            self._update_weights_generic(self.weights, self.amp_ff, self.target, nan_checks=True)
        else:
            # Integrate a window around each spot, with feedback from respective sources.
            if feedback == "computational_spot":
                amp_feedback = cp.sqrt(
                    analysis.take(
                        cp.square(self.amp_ff),
                        self.spot_knm_rounded,
                        self.spot_integration_width_knm,
                        centered=True,
                        integrate=True,
                        xp=cp,
                    )
                )
            elif feedback == "experimental_spot":
                self.measure(basis="ij")

                amp_feedback = np.sqrt(
                    analysis.take(
                        np.square(np.array(self.img_ij, copy=False, dtype=self.dtype)),
                        self.spot_ij,
                        self.spot_integration_width_ij,
                        centered=True,
                        integrate=True,
                    )
                )
            elif feedback == "external_spot":
                amp_feedback = self.external_spot_amp
            else:
                raise ValueError("algorithms.py: Feedback '{}' not recognized.".format(feedback))

<<<<<<< HEAD
            # Update the weights of single pixels.
            self.weights[self.spot_knm_rounded[1, :], self.spot_knm_rounded[0, :]] = (
                self._update_weights_generic(
                    self.weights[self.spot_knm_rounded[1, :], self.spot_knm_rounded[0, :]],
                    cp.array(amp_feedback, copy=False, dtype=self.dtype),
                    self.spot_amp,
                    nan_checks=True
=======
            if self.subpixel_beamradius_knm is None:
                # Default mode: no subpixel stuff. We update single pixels.
                self.weights[
                    self.spot_knm_rounded[1, :], self.spot_knm_rounded[0, :]
                ] = self._update_weights_generic(
                    self.weights[self.spot_knm_rounded[1, :], self.spot_knm_rounded[0, :]],
                    cp.array(amp_feedback, copy=False, dtype=self.dtype),
                    self.spot_amp,
                    nan_checks=True,
                )
            else:
                # Complex mode: subpixel stuff. Update Gaussian patterns.
                if hasattr(amp_feedback, "get"):
                    amp_feedback = amp_feedback.get()

                # Figure out the multiplication factors on a dummy array.
                dummy_weights = self._update_weights_generic(
                    np.ones(len(self)), amp_feedback, self.spot_amp, xp=np
>>>>>>> 5ad51810
                )
            )

<<<<<<< HEAD
    def _calculate_stats_computational_spot(self, stats, stat_groups=[]):
=======
                # Update each Gaussian with each respective multiplication factor.
                for spot_idx in range(len(self)):
                    window = toolbox.window_slice(
                        window=(
                            self.spot_knm[0, spot_idx],
                            4 * np.ceil(self.subpixel_beamradius_knm) + 1,
                            self.spot_knm[1, spot_idx],
                            4 * np.ceil(self.subpixel_beamradius_knm) + 1,
                        ),
                        shape=None,
                        centered=True,
                        circular=True,
                    )
                    self.weights[window] *= dummy_weights[spot_idx]

    def _calculate_stats_spots(self, stats, stat_groups=[]):
>>>>>>> 5ad51810
        """
        Wrapped by :meth:`SpotHologram.update_stats()`.
        """

        if "computational_spot" in stat_groups:
            if self.shape == self.slm_shape:
                # Spot size is one pixel wide: no integration required.
                stats["computational_spot"] = self._calculate_stats(
                    self.amp_ff[self.spot_knm_rounded[1, :], self.spot_knm_rounded[0, :]],
                    self.spot_amp,
                    efficiency_compensation=False,
                    total=cp.sum(cp.square(self.amp_ff)),
                    raw="raw_stats" in self.flags and self.flags["raw_stats"],
                )
            else:
                # Spot size is wider than a pixel: integrate a window around each spot
                if cp != np:
                    pwr_ff = cp.square(self.amp_ff)
                    pwr_feedback = analysis.take(
                        pwr_ff,
                        self.spot_knm,
                        self.spot_integration_width_knm,
                        centered=True,
                        integrate=True,
                        xp=cp,
                    )

                    stats["computational_spot"] = self._calculate_stats(
                        cp.sqrt(pwr_feedback),
                        self.spot_amp,
                        xp=cp,
                        efficiency_compensation=False,
                        total=cp.sum(pwr_ff),
                        raw="raw_stats" in self.flags and self.flags["raw_stats"],
                    )
                else:
                    pwr_ff = np.square(self.amp_ff)
                    pwr_feedback = analysis.take(
                        pwr_ff,
                        self.spot_knm,
                        self.spot_integration_width_knm,
                        centered=True,
                        integrate=True,
                    )

                    stats["computational_spot"] = self._calculate_stats(
                        np.sqrt(pwr_feedback),
                        self.spot_amp,
                        xp=np,
                        efficiency_compensation=False,
                        total=np.sum(pwr_ff),
                        raw="raw_stats" in self.flags and self.flags["raw_stats"],
                    )

    def _calculate_stats_experimental_spot(self, stats, stat_groups=[]):
        """
        Wrapped by :meth:`SpotHologram.update_stats()`.
        """

        if "experimental_spot" in stat_groups:
            self.measure(basis="ij")

            pwr_img = np.square(self.img_ij)

            pwr_feedback = analysis.take(
                pwr_img, self.spot_ij, self.spot_integration_width_ij, centered=True, integrate=True
            )

            stats["experimental_spot"] = self._calculate_stats(
                np.sqrt(pwr_feedback),
                self.spot_amp,
                xp=np,
                efficiency_compensation=False,
                total=np.sum(pwr_img),
                raw="raw_stats" in self.flags and self.flags["raw_stats"],
            )

        if "external_spot" in stat_groups:
            pwr_feedback = np.square(np.array(self.external_spot_amp, copy=False, dtype=self.dtype))
            stats["external_spot"] = self._calculate_stats(
                np.sqrt(pwr_feedback),
                self.spot_amp,
                xp=np,
                efficiency_compensation=False,
                total=np.sum(pwr_feedback),
                raw="raw_stats" in self.flags and self.flags["raw_stats"],
            )

    def update_stats(self, stat_groups=[]):
        """
        Calculate statistics corresponding to the desired ``stat_groups``.

        Parameters
        ----------
        stat_groups : list of str
            Which groups or types of statistics to analyze.
        """
        stats = {}

        self._calculate_stats_computational(stats, stat_groups)
        self._calculate_stats_experimental(stats, stat_groups)
        self._calculate_stats_computational_spot(stats, stat_groups)
        self._calculate_stats_experimental_spot(stats, stat_groups)

        self._update_stats_dictionary(stats)<|MERGE_RESOLUTION|>--- conflicted
+++ resolved
@@ -418,13 +418,8 @@
         # Initialize and normalize near-field amplitude
         if amp is None:  # Uniform amplitude by default (scalar).
             self.amp = 1 / np.sqrt(np.prod(self.slm_shape))
-<<<<<<< HEAD
         else:               # Otherwise, initialize and normalize.
             self.amp = cp.array(amp, dtype=self.dtype, copy=False)
-=======
-        else:  # Otherwise, initialize and normalize.
-            self.amp = cp.array(amp, dtype=dtype, copy=False)
->>>>>>> 5ad51810
             self.amp *= 1 / Hologram._norm(self.amp)
 
         # Initialize near-field phase
@@ -1005,19 +1000,11 @@
 
         if not mraf_enabled:
             return {
-<<<<<<< HEAD
                 "mraf_enabled":False,
                 "where_working":None,
                 "signal_region":None,
                 "noise_region":None,
                 "zero_region":None,
-=======
-                "noise_region": None,
-                "signal_region": None,
-                "mraf_enabled": False,
-                "mraf_factor": None,
-                "where_working": None,
->>>>>>> 5ad51810
             }
 
         zero_region = cp.abs(self.target) == 0
@@ -1049,19 +1036,11 @@
                 )
 
         return {
-<<<<<<< HEAD
             "mraf_enabled":mraf_enabled,
             "where_working":where_working,
             "signal_region":signal_region,
             "noise_region":noise_region,
             "zero_region":zero_region,
-=======
-            "noise_region": noise_region,
-            "signal_region": signal_region,
-            "mraf_enabled": mraf_enabled,
-            "mraf_factor": mraf_factor,
-            "where_working": where_working,
->>>>>>> 5ad51810
         }
 
     def _midloop_cleaning(self, farfield):
@@ -1126,7 +1105,6 @@
                 cp.divide(farfield, cp.abs(farfield), out=farfield)
                 cp.multiply(farfield, self.weights, out=farfield)
                 cp.nan_to_num(farfield, copy=False, nan=0)
-<<<<<<< HEAD
         else:   # Mixed region amplitude freedom (MRAF) case.
             zero_region =   mraf_variables["zero_region"]
             noise_region =  mraf_variables["noise_region"]
@@ -1142,15 +1120,6 @@
 
             # Handle signal and noise regions.
             if ("fixed_phase" in self.flags and self.flags["fixed_phase"]):
-=======
-        else:
-            noise_region = mraf_variables["noise_region"]
-            signal_region = mraf_variables["signal_region"]
-            mraf_factor = mraf_variables["mraf_factor"]
-            where_working = mraf_variables["where_working"]
-
-            if "fixed_phase" in self.flags and self.flags["fixed_phase"]:
->>>>>>> 5ad51810
                 # Set the farfield to the stored phase and updated weights, in the signal region.
                 if where_working:
                     cp.exp(1j * self.phase_ff, where=signal_region, out=farfield)
@@ -1245,13 +1214,6 @@
             return self.phase.get() + np.pi
         return self.phase + np.pi
 
-<<<<<<< HEAD
-    def extract_farfield(self, shape=None):
-        r"""
-        Collects the current complex farfield from the GPU with :meth:`cupy.ndarray.get()`.
-
-        TODO shape
-=======
     def extract_farfield(self, affine=None, get=True):
         r"""
         Collects the current complex farfield from the GPU with :meth:`cupy.ndarray.get()`.
@@ -1264,7 +1226,6 @@
         get : bool
             Whether or not to convert the cupy array to a numpy array if cupy is used.
             This is ignored if numpy is used.
->>>>>>> 5ad51810
 
         Returns
         -------
@@ -1354,11 +1315,7 @@
 
             if nan_checks:
                 feedback_corrected[feedback_corrected == np.inf] = 1
-<<<<<<< HEAD
                 feedback_corrected[mp.array(target_amp, copy=False) == 0] = 1
-=======
-                feedback_corrected[xp.array(target_amp) == 0] = 1
->>>>>>> 5ad51810
 
                 xp.nan_to_num(feedback_corrected, copy=False, nan=1)
 
@@ -1389,12 +1346,7 @@
             weight_amp[weight_amp == np.inf] = 1
 
         # Normalize amp, as methods may have broken conservation.
-<<<<<<< HEAD
         weight_amp *= (1 / Hologram._norm(weight_amp, mp=mp))
-=======
-        norm = Hologram._norm(weight_amp, xp=xp)
-        weight_amp *= 1 / norm
->>>>>>> 5ad51810
 
         return weight_amp
 
@@ -1459,12 +1411,8 @@
         target_pwr = xp.square(target_amp)
 
         if total is not None:
-<<<<<<< HEAD
             efficiency = mp.sum(feedback_pwr) / total
             # self._stats_pinned[0] 
-=======
-            efficiency = float(xp.sum(feedback_pwr)) / total
->>>>>>> 5ad51810
 
         # Normalize.
         feedback_pwr_sum = xp.sum(feedback_pwr)
@@ -1477,14 +1425,10 @@
 
         if total is None:
             # Efficiency overlap integral.
-<<<<<<< HEAD
             efficiency_intermediate = mp.sum(
                 mp.multiply(target_amp, feedback_amp)
             )
             efficiency = np.square(float(efficiency_intermediate))
-=======
-            efficiency = np.square(float(xp.sum(xp.multiply(target_amp, feedback_amp))))
->>>>>>> 5ad51810
             if efficiency_compensation:
                 feedback_pwr *= 1 / efficiency
 
@@ -1597,14 +1541,8 @@
                                 )
 
                         # Update stat
-<<<<<<< HEAD
                         if group in stats.keys() and stat in stats[group].keys():
                             self.stats["stats"][group][stat][self.iter] = stats[group][stat]
-=======
-                        if group in stats.keys():
-                            if stat in stats[group].keys():
-                                self.stats["stats"][group][stat][self.iter] = stats[group][stat]
->>>>>>> 5ad51810
 
     def update_stats(self, stat_groups=[]):
         """
@@ -1731,7 +1669,6 @@
 
         return limits
 
-<<<<<<< HEAD
     def plot_nearfield(
             self,
             source=None,
@@ -1740,9 +1677,6 @@
             figsize=(8,4),
             cbar=False
         ):
-=======
-    def plot_nearfield(self, title="", padded=False, figsize=(8, 4), cbar=False):
->>>>>>> 5ad51810
         """
         Plots the amplitude (left) and phase (right) of the nearfield (plane of the SLM).
         The amplitude is assumed (whether uniform, or experimentally computed) while the
@@ -1827,7 +1761,6 @@
         plt.show()
 
     def plot_farfield(
-<<<<<<< HEAD
             self,
             source=None,
             title="",
@@ -1837,17 +1770,6 @@
             figsize=(8,4),
             cbar=False,
         ):
-=======
-        self,
-        source=None,
-        title="",
-        limits=None,
-        units="knm",
-        limit_padding=0.1,
-        figsize=(8, 4),
-        cbar=False,
-    ):
->>>>>>> 5ad51810
         """
         Plots an overview (left) and zoom (right) view of ``source``.
 
@@ -1931,11 +1853,7 @@
             limits = self._compute_limits(npsource, limit_padding=limit_padding)
         # Check the limits in case the user provided them.
         for a in [0, 1]:
-<<<<<<< HEAD
             limits[a] = np.clip(np.array(limits[a], dtype=int), 0, npsource.shape[1-a]-1)
-=======
-            limits[a] = np.clip(limits[a], 0, npsource.shape[1 - a] - 1)
->>>>>>> 5ad51810
             if np.diff(limits[a]) == 0:
                 raise ValueError("algorithms.py: clipped limit has zero length.")
 
@@ -1950,15 +1868,9 @@
         npsource_blur = cv2.GaussianBlur(npsource, (b, b), 0)
         full = axs[0].imshow(
             npsource_blur,
-<<<<<<< HEAD
             vmin=0, vmax=np.nanmax(npsource_blur),
             cmap=("twilight" if isphase else None),
             interpolation=("none" if isphase else "gaussian")
-=======
-            vmin=0,
-            vmax=np.nanmax(npsource_blur),
-            cmap=("twilight" if "phase" in title.lower() else None),
->>>>>>> 5ad51810
         )
         if len(title) > 0:
             title += ": "
@@ -1971,19 +1883,11 @@
         ]
         zoom = axs[1].imshow(
             zoom_data,
-<<<<<<< HEAD
             vmin=0, vmax=np.nanmax(zoom_data),
             extent=[limits[0][0], limits[0][1],
                     limits[1][1],limits[1][0]],
             interpolation="none" if b < 2 or isphase else "gaussian",
             cmap=("twilight" if isphase else None)
-=======
-            vmin=0,
-            vmax=np.nanmax(zoom_data),
-            extent=[limits[0][0], limits[0][1], limits[1][1], limits[1][0]],
-            interpolation="none" if b < 2 else "gaussian",
-            cmap=("twilight" if "phase" in title.lower() else None),
->>>>>>> 5ad51810
         )
         axs[1].set_title(title + "Zoom", color="r")
         # Red border (to match red zoom box applied below in "full" img)
@@ -2231,14 +2135,10 @@
         # Make the color/linestyle legend.
         plt.legend(dummylines_modes + dummylines_keys, stat_keys + legendstats, loc="lower left")
 
-<<<<<<< HEAD
         plt.plot([-.75, len(stats_dict["method"]) - .25], [1,1], alpha=0)
 
-        ax.set_xlim([-.75, len(stats_dict["method"]) - .25])
-=======
         ax.set_xlim([-0.75, len(stats_dict["method"]) - 0.25])
->>>>>>> 5ad51810
-
+        
         if show:
             plt.show()
 
@@ -3451,12 +3351,7 @@
         null_radius=None,
         null_region=None,
         null_region_radius_frac=None,
-<<<<<<< HEAD
         **kwargs
-=======
-        subpixel=False,
-        **kwargs,
->>>>>>> 5ad51810
     ):
         """
         Initializes a :class:`SpotHologram` targeting given spots at ``spot_vectors``.
@@ -3610,25 +3505,6 @@
         if np.isnan(psf_ij):
             psf_ij = 0
 
-<<<<<<< HEAD
-=======
-        if subpixel:
-            warnings.warn(
-                "algorithms.py: subpixel spot sampling is an experimental feature "
-                "and should be used with caution."
-            )
-            if psf_knm > 0.5:
-                self.subpixel_beamradius_knm = psf_knm
-            else:
-                raise ValueError(
-                    "algorithms.py: nearfield amplitude is not sufficiently padded to have "
-                    "appreciable size in the farfield. Consider padding more to use subpixel "
-                    "features."
-                )
-        else:
-            self.subpixel_beamradius_knm = None
-
->>>>>>> 5ad51810
         # Use semi-arbitrary values to determine integration widths. The default width is:
         #  - N times the psf,
         #  - but then clipped to be:
@@ -3886,37 +3762,7 @@
                     )
 
         # Set all the target pixels to the appropriate amplitude.
-<<<<<<< HEAD
         self.target[self.spot_knm_rounded[1, :], self.spot_knm_rounded[0, :]] = self.spot_amp
-=======
-        if self.subpixel_beamradius_knm is None:
-            self.target[self.spot_knm_rounded[1, :], self.spot_knm_rounded[0, :]] = self.spot_amp
-        else:  # Otherwise, make a target consisting of imprinted gaussians (subpixel enabled)
-            grid = np.meshgrid(np.arange(self.target.shape[1]), np.arange(self.target.shape[0]))
-
-            for spot_idx in range(len(self)):
-                toolbox.imprint(
-                    matrix=self.target,
-                    window=(
-                        self.spot_knm[0, spot_idx],
-                        4 * np.ceil(self.subpixel_beamradius_knm) + 1,
-                        self.spot_knm[1, spot_idx],
-                        4 * np.ceil(self.subpixel_beamradius_knm) + 1,
-                    ),
-                    function=gaussian2d,
-                    grid=grid,
-                    imprint_operation="replace",
-                    centered=True,
-                    circular=True,
-                    clip=True,  # End of imprint parameters
-                    x0=self.spot_knm[0, spot_idx],  # Start of gaussian2d parameters
-                    y0=self.spot_knm[1, spot_idx],
-                    a=self.spot_amp[spot_idx],
-                    c=0,
-                    wx=self.subpixel_beamradius_knm,
-                    wy=self.subpixel_beamradius_knm,
-                )
->>>>>>> 5ad51810
 
         self.target /= Hologram._norm(self.target)
 
@@ -4093,7 +3939,6 @@
             else:
                 raise ValueError("algorithms.py: Feedback '{}' not recognized.".format(feedback))
 
-<<<<<<< HEAD
             # Update the weights of single pixels.
             self.weights[self.spot_knm_rounded[1, :], self.spot_knm_rounded[0, :]] = (
                 self._update_weights_generic(
@@ -4101,49 +3946,10 @@
                     cp.array(amp_feedback, copy=False, dtype=self.dtype),
                     self.spot_amp,
                     nan_checks=True
-=======
-            if self.subpixel_beamradius_knm is None:
-                # Default mode: no subpixel stuff. We update single pixels.
-                self.weights[
-                    self.spot_knm_rounded[1, :], self.spot_knm_rounded[0, :]
-                ] = self._update_weights_generic(
-                    self.weights[self.spot_knm_rounded[1, :], self.spot_knm_rounded[0, :]],
-                    cp.array(amp_feedback, copy=False, dtype=self.dtype),
-                    self.spot_amp,
-                    nan_checks=True,
                 )
-            else:
-                # Complex mode: subpixel stuff. Update Gaussian patterns.
-                if hasattr(amp_feedback, "get"):
-                    amp_feedback = amp_feedback.get()
-
-                # Figure out the multiplication factors on a dummy array.
-                dummy_weights = self._update_weights_generic(
-                    np.ones(len(self)), amp_feedback, self.spot_amp, xp=np
->>>>>>> 5ad51810
-                )
-            )
-
-<<<<<<< HEAD
+            )
+
     def _calculate_stats_computational_spot(self, stats, stat_groups=[]):
-=======
-                # Update each Gaussian with each respective multiplication factor.
-                for spot_idx in range(len(self)):
-                    window = toolbox.window_slice(
-                        window=(
-                            self.spot_knm[0, spot_idx],
-                            4 * np.ceil(self.subpixel_beamradius_knm) + 1,
-                            self.spot_knm[1, spot_idx],
-                            4 * np.ceil(self.subpixel_beamradius_knm) + 1,
-                        ),
-                        shape=None,
-                        centered=True,
-                        circular=True,
-                    )
-                    self.weights[window] *= dummy_weights[spot_idx]
-
-    def _calculate_stats_spots(self, stats, stat_groups=[]):
->>>>>>> 5ad51810
         """
         Wrapped by :meth:`SpotHologram.update_stats()`.
         """
