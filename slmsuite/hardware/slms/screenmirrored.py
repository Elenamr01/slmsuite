--- conflicted
+++ resolved
@@ -183,84 +183,7 @@
             **kwargs
         )
 
-<<<<<<< HEAD
-        # Setup the window. If failure, closes elegantly upon except().
-        try:
-            # Make the window and do basic setup.
-            self.window = pyglet.window.Window( screen=screen,
-                                                fullscreen=True, vsync=True)
-            self.window.set_caption(self.name)
-            self.window.set_mouse_visible(False)
-
-            try:
-                # Icons. Currently hardcoded. Feel free to implement custom icons.
-                path, filename = os.path.split(os.path.realpath(__file__))
-                path = os.path.join(path, '..', '..', '..',
-                                    'docs', 'source', 'static', 'qp-slm-notext-')
-                img16x16 = pyglet.image.load(path + '16x16.png')
-                img32x32 = pyglet.image.load(path + '32x32.png')
-                self.window.set_icon(img16x16, img32x32)
-            except Exception as e:
-                print(e)
-
-            # Set the viewpoint.
-            proj = pyglet.window.Projection2D()
-            proj.set(self.shape[1], self.shape[0], self.shape[1], self.shape[0])
-
-            # Setup shapes
-            texture_shape = tuple(np.power(2, np.ceil(np.log2(self.shape)))
-                                .astype(np.int64))
-            self.tex_shape_ratio = (float(self.shape[0])/float(texture_shape[0]),
-                                    float(self.shape[1])/float(texture_shape[1]))
-            B = 4
-
-            # Setup buffers (texbuffer is power of 2 padded to init the memory in OpenGL)
-            self.buffer = np.zeros(self.shape + (B,), dtype=np.uint8)
-            N = int(self.shape[0] * self.shape[1] * B)
-            self.cbuffer = (gl.GLubyte * N).from_buffer(self.buffer)
-
-            texbuffer = np.zeros(texture_shape + (B,), dtype=np.uint8)
-            Nt = int(texture_shape[0] * texture_shape[1] * B)
-            texcbuffer = (gl.GLubyte * Nt).from_buffer(texbuffer)
-
-            # Setup the texture
-            gl.glEnable(gl.GL_TEXTURE_2D)
-            self.texture = gl.GLuint()
-            gl.glGenTextures(1, ctypes.byref(self.texture))
-            gl.glBindTexture(gl.GL_TEXTURE_2D, self.texture.value)
-
-            gl.glTexParameteri(gl.GL_TEXTURE_2D, gl.GL_GENERATE_MIPMAP, gl.GL_FALSE)
-            gl.glTexParameteri(gl.GL_TEXTURE_2D, gl.GL_TEXTURE_MAG_FILTER, gl.GL_NEAREST)
-            gl.glTexParameteri(gl.GL_TEXTURE_2D, gl.GL_TEXTURE_MIN_FILTER, gl.GL_NEAREST)
-
-            # Malloc the OpenGL memory
-            gl.glTexImage2D(gl.GL_TEXTURE_2D, 0, gl.GL_RGBA8,
-                            texture_shape[1], texture_shape[0],
-                            0, gl.GL_BGRA, gl.GL_UNSIGNED_BYTE,
-                            texcbuffer)
-
-            # Make sure we can write to a subset of the memory (as we will do in the future)
-            gl.glTexSubImage2D(gl.GL_TEXTURE_2D, 0, 0, 0,
-                            self.shape[1], self.shape[0],
-                            gl.GL_BGRA, gl.GL_UNSIGNED_BYTE,
-                            self.cbuffer)
-
-            # Cleanup
-            gl.glBindTexture(gl.GL_TEXTURE_2D, 0)
-            gl.glFlush()
-
-            # Write nothing.
-            self.set_phase(phase=None)
-        except:
-            # If we failed, try to clean up before erroring.
-            try:
-                self.window.close()
-            except:
-                pass
-            raise
-=======
         self.window = _Window(self.shape, screen, self.name)
->>>>>>> c008301d
 
         if verbose:
             print("success")
