--- conflicted
+++ resolved
@@ -29,21 +29,11 @@
     from . import _slm_win as slm_funcs
 except BaseException as e:  # Provide an informative error should something go wrong.
     print("santec.py: Santec DLLs not installed. Install these to use Santec SLMs.")
-<<<<<<< HEAD
     print(  "  Dynamically linked libraries from Santec (usually provided via USB) "
             "must be present in the runtime directory:\n"
             "  - SLMFunc.dll\n  - FTD3XX.dll\n"
             "  Check that theses files are present and are error-free.\n"
             "Original error: {}".format(e)
-=======
-    print(
-        "  Dynamically linked libraries from Santec (usually provided via USB) must be present in the slms directory:\n"
-        "  - SLMFunc.dll\n  - FTD3XX.dll\n"
-        "  You can find the slms directory at '{}'\n"
-        "  Check that theses files are present and are error-free.\nOriginal error: {}".format(
-            os.path.dirname(os.path.abspath(__file__)), e
-        )
->>>>>>> 0934c9ba
     )
 
 
